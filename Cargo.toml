[workspace]
members = [
  "associated-token-account/program",
  "binary-option/program",
  "binary-oracle-pair/program",
  "examples/rust/cross-program-invocation",
  "examples/rust/custom-heap",
  "examples/rust/logging",
  "examples/rust/sysvar",
  "examples/rust/transfer-lamports",
  "feature-proposal/program",
  "feature-proposal/cli",
  "governance/voter-weight-addin/program",
  "governance/program",
  "governance/test-sdk",
  "governance/tools",
  "governance/chat/program",
  "libraries/math",
  "memo/program",
  "name-service/program",
  "record/program",
  "shared-memory/program",
  "stake-pool/cli",
  "stake-pool/program",
  "stateless-asks/program",
  "token-lending/cli",
  "token-lending/program",
  "token-swap/program",
  "token-swap/program/fuzz",
  "token/cli",
  "token/program",
<<<<<<< HEAD
  "token/rust",
=======
  "token/program-2022",
>>>>>>> f83240a8
  "utils/cgen",
  "utils/test-client",
  "token-lending/flash_loan_receiver",
]
exclude = [
  "themis/client_ristretto",
  "themis/program_ristretto",
]

[profile.dev]
split-debuginfo = "unpacked"<|MERGE_RESOLUTION|>--- conflicted
+++ resolved
@@ -29,11 +29,8 @@
   "token-swap/program/fuzz",
   "token/cli",
   "token/program",
-<<<<<<< HEAD
+  "token/program-2022",
   "token/rust",
-=======
-  "token/program-2022",
->>>>>>> f83240a8
   "utils/cgen",
   "utils/test-client",
   "token-lending/flash_loan_receiver",
