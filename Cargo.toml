--- conflicted
+++ resolved
@@ -1,11 +1,6 @@
 [workspace]
 members = [
-<<<<<<< HEAD
-  "utils/cgen",
-  "utils/test-client",
   "identity/program",
-=======
->>>>>>> af2a117d
   "memo/program",
   "shared-memory/program",
   "stake-pool/program",
