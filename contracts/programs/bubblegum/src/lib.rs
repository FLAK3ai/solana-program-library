use {
    crate::state::metaplex_anchor::MplTokenMetadata,
    crate::state::{
        leaf_schema::{LeafSchema, Version},
        metaplex_anchor::{MasterEdition, TokenMetadata},
        Nonce, Voucher,
        metaplex_adapter::{MetadataArgs, TokenProgramVersion},
    },
    gummyroll::{program::Gummyroll, Node},
    crate::utils::{append_leaf,
                   insert_or_append_leaf,
                   replace_leaf,
                   get_nonce_account_id,
                   get_asset_id,
    },
    anchor_lang::{
        prelude::*,
        solana_program::{
            keccak,
            program::{invoke, invoke_signed},
            program_error::ProgramError,
            program_pack::Pack,
            system_instruction,
        },
    },
    spl_token::state::Mint as SplMint
};

pub mod state;
pub mod utils;

<<<<<<< HEAD
const NONCE_SIZE: usize = 8 + 16;
=======
use crate::state::metaplex_anchor::MplTokenMetadata;
use crate::state::{
    leaf_schema::{LeafSchema, Version},
    metaplex_adapter::{MetadataArgs, TokenProgramVersion},
    metaplex_anchor::{MasterEdition, TokenMetadata},
    NewNFTEvent, Nonce, Voucher,
};
use crate::utils::{append_leaf, get_asset_id, insert_or_append_leaf, replace_leaf};

const NONCE_SIZE: usize = 8 + 8;
>>>>>>> 6463922b
const VOUCHER_SIZE: usize = 8 + 1 + 32 + 32 + 16 + 32 + 4 + 32 + 32 + 32;

declare_id!("BGUMAp9Gq7iTEuizy4pqaxsTyUCBK68MDfK752saRPUY");

#[derive(Accounts)]
pub struct CreateTree<'info> {
    #[account(
<<<<<<< HEAD
    init,
    seeds = [NONCE_PREFIX.as_ref(), merkle_slab.key().as_ref()],
    payer = payer,
    space = NONCE_SIZE,
    bump,
=======
        init,
        seeds = [merkle_slab.key().as_ref()],
        payer = payer,
        space = NONCE_SIZE,
        bump,
>>>>>>> 6463922b
    )]
    pub authority: Account<'info, Nonce>,
    #[account(mut)]
    pub payer: Signer<'info>,
    pub tree_creator: Signer<'info>,
    pub system_program: Program<'info, System>,
<<<<<<< HEAD
    #[account(
    seeds = [merkle_slab.key().as_ref()],
    bump,
    )]
    /// CHECK: This account is neither written to nor read from.
    pub authority: UncheckedAccount<'info>,
=======
>>>>>>> 6463922b
    pub gummyroll_program: Program<'info, Gummyroll>,
    #[account(zero)]
    /// CHECK: This account must be all zeros
    pub merkle_slab: UncheckedAccount<'info>,
}

#[derive(Accounts)]
pub struct Mint<'info> {
    /// CHECK: This account is neither written to nor read from.
    pub mint_authority: Signer<'info>,
    #[account(
    seeds = [merkle_slab.key().as_ref()],
    bump,
    )]
    /// CHECK: This account is neither written to nor read from.
<<<<<<< HEAD
    pub authority: UncheckedAccount<'info>,
    #[account(
    mut,
    seeds = [NONCE_PREFIX.as_ref(), merkle_slab.key.as_ref()],
    bump,
    )]
    pub nonce: Account<'info, Nonce>,
=======
    #[account(mut)]
    pub authority: Account<'info, Nonce>,
>>>>>>> 6463922b
    pub gummyroll_program: Program<'info, Gummyroll>,
    /// CHECK: This account is neither written to nor read from.
    pub owner: AccountInfo<'info>,
    /// CHECK: This account is neither written to nor read from.
    pub delegate: AccountInfo<'info>,
    #[account(mut)]
    /// CHECK: unsafe
    pub merkle_slab: UncheckedAccount<'info>,
    #[account(
    mut,
    seeds = [nonce.key().as_ref(), nonce.count.to_le_bytes().as_ref()],
    bump
    )]
    /// CHECK: Checked in program
    pub asset_id: UncheckedAccount<'info>,
}

#[derive(Accounts)]
pub struct Burn<'info> {
    #[account(
    seeds = [merkle_slab.key().as_ref()],
    bump,
    )]
    /// CHECK: This account is neither written to nor read from.
    pub authority: Account<'info, Nonce>,
    pub gummyroll_program: Program<'info, Gummyroll>,
    /// CHECK: This account is checked in the instruction
    pub owner: UncheckedAccount<'info>,
    /// CHECK: This account is chekced in the instruction
    pub delegate: UncheckedAccount<'info>,
    #[account(mut)]
    /// CHECK: unsafe
    pub merkle_slab: UncheckedAccount<'info>,
}

#[derive(Accounts)]
pub struct Transfer<'info> {
    #[account(
    seeds = [merkle_slab.key().as_ref()],
    bump,
    )]
    /// CHECK: This account is neither written to nor read from.
    pub authority: Account<'info, Nonce>,
    /// CHECK: This account is checked in the instruction
    pub owner: UncheckedAccount<'info>,
    /// CHECK: This account is chekced in the instruction
    pub delegate: UncheckedAccount<'info>,
    /// CHECK: This account is neither written to nor read from.
    pub new_owner: UncheckedAccount<'info>,
    pub gummyroll_program: Program<'info, Gummyroll>,
    #[account(mut)]
    /// CHECK: This account is modified in the downstream program
    pub merkle_slab: UncheckedAccount<'info>,
}

#[derive(Accounts)]
pub struct Delegate<'info> {
    #[account(
    seeds = [merkle_slab.key().as_ref()],
    bump,
    )]
    /// CHECK: This account is neither written to nor read from.
    pub authority: Account<'info, Nonce>,
    pub owner: Signer<'info>,
    /// CHECK: This account is neither written to nor read from.
    pub previous_delegate: UncheckedAccount<'info>,
    /// CHECK: This account is neither written to nor read from.
    pub new_delegate: UncheckedAccount<'info>,
    pub gummyroll_program: Program<'info, Gummyroll>,
    #[account(mut)]
    /// CHECK: This account is modified in the downstream program
    pub merkle_slab: UncheckedAccount<'info>,
}

#[derive(Accounts)]
#[instruction(
<<<<<<< HEAD
_version: Version,
_root: [u8; 32],
_data_hash: [u8; 32],
_creator_hash: [u8; 32],
nonce: u64,
_index: u32,
=======
    _root: [u8; 32],
    _data_hash: [u8; 32],
    _creator_hash: [u8; 32],
    nonce: u64,
    _index: u32,
>>>>>>> 6463922b
)]
pub struct Redeem<'info> {
    #[account(
    seeds = [merkle_slab.key().as_ref()],
    bump,
    )]
    /// CHECK: This account is neither written to nor read from.
    pub authority: Account<'info, Nonce>,
    pub gummyroll_program: Program<'info, Gummyroll>,
    #[account(mut)]
    pub owner: Signer<'info>,
    /// CHECK: This account is chekced in the instruction
    pub delegate: UncheckedAccount<'info>,
    #[account(mut)]
    /// CHECK: unsafe
    pub merkle_slab: UncheckedAccount<'info>,
    #[account(
    init,
    seeds = [merkle_slab.key().as_ref(), nonce.to_le_bytes().as_ref()],
    payer = owner,
    space = VOUCHER_SIZE,
    bump
    )]
    pub voucher: Account<'info, Voucher>,
    pub system_program: Program<'info, System>,
}

#[derive(Accounts)]
pub struct CancelRedeem<'info> {
    #[account(
    seeds = [merkle_slab.key().as_ref()],
    bump,
    )]
    /// CHECK: This account is neither written to nor read from.
    pub authority: Account<'info, Nonce>,
    pub gummyroll_program: Program<'info, Gummyroll>,
    #[account(mut)]
    /// CHECK: unsafe
    pub merkle_slab: UncheckedAccount<'info>,
    #[account(
<<<<<<< HEAD
    mut,
    close = owner,
    seeds = [merkle_slab.key().as_ref(), voucher.leaf_schema.nonce().to_le_bytes().as_ref()],
    bump
=======
        mut,
        close = owner,
        seeds = [
            merkle_slab.key().as_ref(),
            voucher.leaf_schema.nonce().to_le_bytes().as_ref()
        ],
        bump
>>>>>>> 6463922b
    )]
    pub voucher: Account<'info, Voucher>,
    #[account(mut)]
    pub owner: Signer<'info>,
}

#[derive(Accounts)]
pub struct Decompress<'info> {
    #[account(
<<<<<<< HEAD
    mut,
    close = owner,
    seeds = [voucher.merkle_slab.as_ref(), voucher.leaf_schema.nonce().to_le_bytes().as_ref()],
    bump
=======
        mut,
        close = owner,
        seeds = [
            voucher.merkle_slab.as_ref(),
            voucher.leaf_schema.nonce().to_le_bytes().as_ref()
        ],
        bump
>>>>>>> 6463922b
    )]
    pub voucher: Box<Account<'info, Voucher>>,
    #[account(mut)]
    pub owner: Signer<'info>,
    /// CHECK: versioning is handled in the instruction
    #[account(mut)]
    pub token_account: UncheckedAccount<'info>,
    /// CHECK: versioning is handled in the instruction
    #[account(
        mut,
        seeds = [
            voucher.leaf_schema.id().as_ref(),
            token_program.key().as_ref()
        ],
        bump
    )]
    pub mint: UncheckedAccount<'info>,
    /// CHECK:
    #[account(
    seeds = [mint.key().as_ref()],
    bump,
    )]
    pub mint_authority: UncheckedAccount<'info>,
    /// CHECK:
    #[account(mut)]
    pub metadata: UncheckedAccount<'info>,
    /// CHECK: Initialized in Token Metadata Program
    #[account(mut)]
    pub master_edition: UncheckedAccount<'info>,
    pub system_program: Program<'info, System>,
    pub sysvar_rent: Sysvar<'info, Rent>,
    /// CHECK:
    pub token_metadata_program: Program<'info, MplTokenMetadata>,
    /// CHECK: versioning is handled in the instruction
    pub token_program: UncheckedAccount<'info>,
    /// CHECK:
    pub associated_token_program: UncheckedAccount<'info>,
}

#[derive(Accounts)]
pub struct Compress<'info> {
    #[account(
    seeds = [merkle_slab.key().as_ref()],
    bump,
    )]
    /// CHECK: This account is neither written to nor read from.
    pub authority: UncheckedAccount<'info>,
    /// CHECK: This account is not read
    pub merkle_slab: UncheckedAccount<'info>,
    /// CHECK: This account is checked in the instruction
    pub owner: Signer<'info>,
    /// CHECK: This account is chekced in the instruction
    pub delegate: UncheckedAccount<'info>,
    /// CHECK: versioning is handled in the instruction
    #[account(mut)]
    pub token_account: AccountInfo<'info>,
    /// CHECK: versioning is handled in the instruction
    #[account(mut)]
    pub mint: AccountInfo<'info>,
    #[account(mut)]
    pub metadata: Box<Account<'info, TokenMetadata>>,
    #[account(mut)]
    pub master_edition: Box<Account<'info, MasterEdition>>,
    #[account(mut)]
    pub payer: Signer<'info>,
    pub system_program: Program<'info, System>,
    /// CHECK:
    pub token_metadata_program: UncheckedAccount<'info>,
    /// CHECK:
    pub token_program: UncheckedAccount<'info>,
    pub gummyroll_program: Program<'info, Gummyroll>,
}

pub fn hash_metadata(metadata: &MetadataArgs) -> Result<[u8; 32]> {
    Ok(keccak::hashv(&[metadata.try_to_vec()?.as_slice()]).to_bytes())
}

pub enum InstructionName {
    Unknown,
    Mint,
    Redeem,
    CancelRedeem,
    Transfer,
    Delegate,
    Decompress,
}

pub fn get_instruction_type(full_bytes: &[u8]) -> InstructionName {
    let disc: [u8; 8] = {
        let mut disc = [0; 8];
        disc.copy_from_slice(&full_bytes[..8]);
        disc
    };
    match disc {
        [51, 57, 225, 47, 182, 146, 137, 166] => InstructionName::Mint,
        [111, 76, 232, 50, 39, 175, 48, 242] => InstructionName::CancelRedeem,
        [184, 12, 86, 149, 70, 196, 97, 225] => InstructionName::Redeem,
        [163, 52, 200, 231, 140, 3, 69, 186] => InstructionName::Transfer,
        [90, 147, 75, 178, 85, 88, 4, 137] => InstructionName::Delegate,
        [74, 60, 49, 197, 18, 110, 93, 154] => InstructionName::Decompress,
        _ => InstructionName::Unknown,
    }
}

#[program]
pub mod bubblegum {
    use super::*;

    pub fn create_tree(
        ctx: Context<CreateTree>,
        max_depth: u32,
        max_buffer_size: u32,
    ) -> Result<()> {
        let merkle_slab = ctx.accounts.merkle_slab.to_account_info();
        let seed = merkle_slab.key();
        let seeds = &[seed.as_ref(), &[*ctx.bumps.get("authority").unwrap()]];
        let authority_pda_signer = &[&seeds[..]];
        let cpi_ctx = CpiContext::new_with_signer(
            ctx.accounts.gummyroll_program.to_account_info(),
            gummyroll::cpi::accounts::Initialize {
                authority: ctx.accounts.authority.to_account_info(),
                append_authority: ctx.accounts.tree_creator.to_account_info(),
                merkle_roll: merkle_slab,
            },
            authority_pda_signer,
        );
        gummyroll::cpi::init_empty_gummyroll(cpi_ctx, max_depth, max_buffer_size)
    }

    pub fn mint(ctx: Context<Mint>, version: Version, message: MetadataArgs) -> Result<()> {
        // TODO -> Pass collection in check collection authority or collection delegate authority signer
        // TODO -> Separate V1 / V1 into seperate instructions
        //
        let owner = ctx.accounts.owner.key();
        let delegate = ctx.accounts.delegate.key();
        let merkle_slab = ctx.accounts.merkle_slab.to_account_info();
<<<<<<< HEAD
        let nonce = &mut ctx.accounts.nonce;
        let asset_id = ctx.accounts.asset_id.key();
=======
>>>>>>> 6463922b
        let data_hash = keccak::hashv(&[message.try_to_vec()?.as_slice()]);
        let nonce = &mut ctx.accounts.authority;
        let creator_data = message
            .creators
            .iter()
            .map(|c| [c.address.as_ref(), &[c.share]].concat())
            .collect::<Vec<_>>();
        let creator_hash = keccak::hashv(
            creator_data
                .iter()
                .map(|c| c.as_slice())
                .collect::<Vec<&[u8]>>()
                .as_ref(),
        );
        let leaf = LeafSchema::new_v0(
<<<<<<< HEAD
            asset_id,
=======
            get_asset_id(&merkle_slab.key(), nonce.count),
>>>>>>> 6463922b
            owner,
            delegate,
            nonce.count,
            data_hash.to_bytes(),
            creator_hash.to_bytes(),
        );
        emit!(leaf.to_event());
        nonce.count = nonce.count.saturating_add(1);
        append_leaf(
            &merkle_slab.key(),
            *ctx.bumps.get("authority").unwrap(),
            &ctx.accounts.gummyroll_program.to_account_info(),
            &ctx.accounts.authority.to_account_info(),
            &ctx.accounts.mint_authority.to_account_info(),
            &ctx.accounts.merkle_slab.to_account_info(),
            leaf.to_node(),
        )
    }

    pub fn transfer<'info>(
        ctx: Context<'_, '_, '_, 'info, Transfer<'info>>,
        root: [u8; 32],
        data_hash: [u8; 32],
        creator_hash: [u8; 32],
        nonce: u64,
        index: u32,
    ) -> Result<()> {
        let merkle_slab = ctx.accounts.merkle_slab.to_account_info();
        let owner = ctx.accounts.owner.to_account_info();
        let delegate = ctx.accounts.delegate.to_account_info();
        // Transfers must be initiated either by the leaf owner or leaf delegate
        assert!(owner.is_signer || delegate.is_signer);
        let new_owner = ctx.accounts.new_owner.key();
<<<<<<< HEAD
        let (nonce_account, _) = get_nonce_account_id(merkle_slab.key);
        let (asset_id, _) = get_asset_id(&nonce_account, nonce);
=======
        let asset_id = get_asset_id(&merkle_slab.key(), nonce);
>>>>>>> 6463922b
        let previous_leaf = LeafSchema::new_v0(
            asset_id,
            owner.key(),
            delegate.key(),
            nonce,
            data_hash,
            creator_hash,
        );
        // New leafs are instantiated with no delegate
        let new_leaf = LeafSchema::new_v0(
            asset_id,
            new_owner,
            new_owner,
            nonce,
            data_hash,
            creator_hash,
        );
        emit!(new_leaf.to_event());
        replace_leaf(
            &merkle_slab.key(),
            *ctx.bumps.get("authority").unwrap(),
            &ctx.accounts.gummyroll_program.to_account_info(),
            &ctx.accounts.authority.to_account_info(),
            &ctx.accounts.merkle_slab.to_account_info(),
            ctx.remaining_accounts,
            root,
            previous_leaf.to_node(),
            new_leaf.to_node(),
            index,
        )
    }

    pub fn delegate<'info>(
        ctx: Context<'_, '_, '_, 'info, Delegate<'info>>,
        root: [u8; 32],
        data_hash: [u8; 32],
        creator_hash: [u8; 32],
        nonce: u64,
        index: u32,
    ) -> Result<()> {
        let merkle_slab = ctx.accounts.merkle_slab.to_account_info();
        let owner = ctx.accounts.owner.key();
        let previous_delegate = ctx.accounts.previous_delegate.key();
        let new_delegate = ctx.accounts.new_delegate.key();
<<<<<<< HEAD
        let (nonce_account, _) = get_nonce_account_id(merkle_slab.key);
        let (asset_id, _) = get_asset_id(&nonce_account, nonce);
=======
        let asset_id = get_asset_id(&merkle_slab.key(), nonce);
>>>>>>> 6463922b
        let previous_leaf = LeafSchema::new_v0(
            asset_id,
            owner,
            previous_delegate,
            nonce,
            data_hash,
            creator_hash,
        );
<<<<<<< HEAD
        let new_leaf =
            LeafSchema::new_v0(asset_id, owner, new_delegate, nonce, data_hash, creator_hash);
=======
        let new_leaf = LeafSchema::new_v0(
            asset_id,
            owner,
            new_delegate,
            nonce,
            data_hash,
            creator_hash,
        );
>>>>>>> 6463922b
        emit!(new_leaf.to_event());
        replace_leaf(
            &merkle_slab.key(),
            *ctx.bumps.get("authority").unwrap(),
            &ctx.accounts.gummyroll_program.to_account_info(),
            &ctx.accounts.authority.to_account_info(),
            &ctx.accounts.merkle_slab.to_account_info(),
            ctx.remaining_accounts,
            root,
            previous_leaf.to_node(),
            new_leaf.to_node(),
            index,
        )
    }

    pub fn burn<'info>(
        ctx: Context<'_, '_, '_, 'info, Burn<'info>>,
        root: [u8; 32],
        data_hash: [u8; 32],
        creator_hash: [u8; 32],
        nonce: u64,
        index: u32,
    ) -> Result<()> {
        let owner = ctx.accounts.owner.to_account_info();
        let delegate = ctx.accounts.delegate.to_account_info();
        assert!(owner.is_signer || delegate.is_signer);
        let merkle_slab = ctx.accounts.merkle_slab.to_account_info();
<<<<<<< HEAD
        let (nonce_account, _) = get_nonce_account_id(merkle_slab.key);
        let (asset_id, _) = get_asset_id(&nonce_account, nonce);
=======
        let asset_id = get_asset_id(&merkle_slab.key(), nonce);
>>>>>>> 6463922b
        let previous_leaf = LeafSchema::new_v0(
            asset_id,
            owner.key(),
            delegate.key(),
            nonce,
            data_hash,
            creator_hash,
        );
        emit!(previous_leaf.to_event());
        let new_leaf = Node::default();
        replace_leaf(
            &merkle_slab.key(),
            *ctx.bumps.get("authority").unwrap(),
            &ctx.accounts.gummyroll_program.to_account_info(),
            &ctx.accounts.authority.to_account_info(),
            &ctx.accounts.merkle_slab.to_account_info(),
            ctx.remaining_accounts,
            root,
            previous_leaf.to_node(),
            new_leaf,
            index,
        )
    }

    pub fn redeem<'info>(
        ctx: Context<'_, '_, '_, 'info, Redeem<'info>>,
        root: [u8; 32],
        data_hash: [u8; 32],
        creator_hash: [u8; 32],
        nonce: u64,
        index: u32,
    ) -> Result<()> {
        let owner = ctx.accounts.owner.key();
        let delegate = ctx.accounts.delegate.key();
        let merkle_slab = ctx.accounts.merkle_slab.to_account_info();
<<<<<<< HEAD
        let (nonce_account, _) = get_nonce_account_id(merkle_slab.key);
        let (asset_id, _) = get_asset_id(&nonce_account, nonce);
=======
        let asset_id = get_asset_id(&merkle_slab.key(), nonce);
>>>>>>> 6463922b
        let previous_leaf =
            LeafSchema::new_v0(asset_id, owner, delegate, nonce, data_hash, creator_hash);
        emit!(previous_leaf.to_event());
        let new_leaf = Node::default();
        replace_leaf(
            &merkle_slab.key(),
            *ctx.bumps.get("authority").unwrap(),
            &ctx.accounts.gummyroll_program.to_account_info(),
            &ctx.accounts.authority.to_account_info(),
            &ctx.accounts.merkle_slab.to_account_info(),
            ctx.remaining_accounts,
            root,
            previous_leaf.to_node(),
            new_leaf,
            index,
        )?;
        ctx.accounts
            .voucher
            .set_inner(Voucher::new(previous_leaf, index, merkle_slab.key()));

        Ok(())
    }

    pub fn cancel_redeem<'info>(
        ctx: Context<'_, '_, '_, 'info, CancelRedeem<'info>>,
        root: [u8; 32],
    ) -> Result<()> {
        let voucher = &ctx.accounts.voucher;
        match ctx.accounts.voucher.leaf_schema {
<<<<<<< HEAD
            LeafSchema::V0 {
                owner,
                ..
            } => assert_eq!(ctx.accounts.owner.key(), owner)
=======
            LeafSchema::V0 { owner, .. } => assert_eq!(ctx.accounts.owner.key(), owner),
>>>>>>> 6463922b
        };
        let merkle_slab = ctx.accounts.merkle_slab.to_account_info();
        emit!(voucher.leaf_schema.to_event());
        insert_or_append_leaf(
            &merkle_slab.key(),
            *ctx.bumps.get("authority").unwrap(),
            &ctx.accounts.gummyroll_program.to_account_info(),
            &ctx.accounts.authority.to_account_info(),
            &ctx.accounts.merkle_slab.to_account_info(),
            ctx.remaining_accounts,
            root,
            voucher.leaf_schema.to_node(),
            voucher.index,
        )
    }

    pub fn decompress(ctx: Context<Decompress>, metadata: MetadataArgs) -> Result<()> {
        // Allocate and create mint
<<<<<<< HEAD
        let incoming_data_hash = hash_metadata(&metadata)?;
        match ctx.accounts.voucher.leaf_schema {
            LeafSchema::V0 {
                data_hash,
                ..
            } => assert_eq!(data_hash, incoming_data_hash)
        };

=======
        let data_hash = hash_metadata(&metadata)?;
        assert_eq!(ctx.accounts.voucher.leaf_schema.data_hash(), data_hash);
        let voucher = &ctx.accounts.voucher;
>>>>>>> 6463922b
        match metadata.token_program_version {
            TokenProgramVersion::Original => {
                if ctx.accounts.mint.data_is_empty() {
                    invoke_signed(
                        &system_instruction::create_account(
                            &ctx.accounts.owner.key(),
                            &ctx.accounts.mint.key(),
                            Rent::get()?.minimum_balance(SplMint::LEN),
                            SplMint::LEN as u64,
                            &spl_token::id(),
                        ),
                        &[
                            ctx.accounts.owner.to_account_info(),
                            ctx.accounts.mint.to_account_info(),
                            ctx.accounts.system_program.to_account_info(),
                        ],
                        &[&[
                            voucher.leaf_schema.id().as_ref(),
                            spl_token::id().as_ref(),
                            &[*ctx.bumps.get("mint").unwrap()],
                        ]],
                    )?;
                    invoke(
                        &spl_token::instruction::initialize_mint2(
                            &spl_token::id(),
                            &ctx.accounts.mint.key(),
                            &ctx.accounts.mint_authority.key(),
                            None,
                            0,
                        )?,
                        &[
                            ctx.accounts.token_program.to_account_info(),
                            ctx.accounts.mint.to_account_info(),
                        ],
                    )?;
                }
                if ctx.accounts.token_account.data_is_empty() {
                    invoke(
                        &spl_associated_token_account::instruction::create_associated_token_account(
                            &ctx.accounts.owner.key(),
                            &ctx.accounts.owner.key(),
                            &ctx.accounts.mint.key(),
                        ),
                        &[
                            ctx.accounts.owner.to_account_info(),
                            ctx.accounts.mint.to_account_info(),
                            ctx.accounts.token_account.to_account_info(),
                            ctx.accounts.token_program.to_account_info(),
                            ctx.accounts.associated_token_program.to_account_info(),
                            ctx.accounts.system_program.to_account_info(),
                            ctx.accounts.sysvar_rent.to_account_info(),
                        ],
                    )?;
                }
                invoke_signed(
                    &spl_token::instruction::mint_to(
                        &spl_token::id(),
                        &ctx.accounts.mint.key(),
                        &ctx.accounts.token_account.key(),
                        &ctx.accounts.mint_authority.key(),
                        &[],
                        1,
                    )?,
                    &[
                        ctx.accounts.mint.to_account_info(),
                        ctx.accounts.token_account.to_account_info(),
                        ctx.accounts.mint_authority.to_account_info(),
                        ctx.accounts.token_program.to_account_info(),
                    ],
                    &[&[
                        ctx.accounts.mint.key().as_ref(),
                        &[ctx.bumps["mint_authority"]],
                    ]],
                )?;
            }
            TokenProgramVersion::Token2022 => return Err(ProgramError::InvalidArgument.into()),
        }

        let metadata_infos = vec![
            ctx.accounts.metadata.to_account_info(),
            ctx.accounts.mint.to_account_info(),
            ctx.accounts.mint_authority.to_account_info(),
            ctx.accounts.owner.to_account_info(),
            ctx.accounts.token_metadata_program.to_account_info(),
            ctx.accounts.token_program.to_account_info(),
            ctx.accounts.system_program.to_account_info(),
            ctx.accounts.sysvar_rent.to_account_info(),
        ];

        let master_edition_infos = vec![
            ctx.accounts.master_edition.to_account_info(),
            ctx.accounts.mint.to_account_info(),
            ctx.accounts.mint_authority.to_account_info(),
            ctx.accounts.owner.to_account_info(),
            ctx.accounts.metadata.to_account_info(),
            ctx.accounts.token_metadata_program.to_account_info(),
            ctx.accounts.token_program.to_account_info(),
            ctx.accounts.system_program.to_account_info(),
            ctx.accounts.sysvar_rent.to_account_info(),
        ];

        msg!("Creating metadata!");
        invoke_signed(
            &mpl_token_metadata::instruction::create_metadata_accounts_v2(
                ctx.accounts.token_metadata_program.key(),
                ctx.accounts.metadata.key(),
                ctx.accounts.mint.key(),
                ctx.accounts.mint_authority.key(),
                ctx.accounts.owner.key(),
                ctx.accounts.mint_authority.key(),
                metadata.name.clone(),
                metadata.symbol.clone(),
                metadata.uri.clone(),
                if metadata.creators.len() > 0 {
                    Some(metadata.creators.iter().map(|c| c.adapt()).collect())
                } else {
                    None
                },
                metadata.seller_fee_basis_points,
                true,
                metadata.is_mutable,
                match metadata.collection {
                    Some(c) => Some(c.adapt()),
                    None => None,
                },
                match metadata.uses {
                    Some(u) => Some(u.adapt()),
                    None => None,
                },
            ),
            metadata_infos.as_slice(),
            &[&[
                ctx.accounts.mint.key().as_ref(),
                &[ctx.bumps["mint_authority"]],
            ]],
        )?;

        msg!("Creating master edition!");
        invoke_signed(
            &mpl_token_metadata::instruction::create_master_edition_v3(
                ctx.accounts.token_metadata_program.key(),
                ctx.accounts.master_edition.key(),
                ctx.accounts.mint.key(),
                ctx.accounts.mint_authority.key(),
                ctx.accounts.mint_authority.key(),
                ctx.accounts.metadata.key(),
                ctx.accounts.owner.key(),
                Some(0),
            ),
            master_edition_infos.as_slice(),
            &[&[
                ctx.accounts.mint.key().as_ref(),
                &[ctx.bumps["mint_authority"]],
            ]],
        )?;
        Ok(())
    }

    pub fn compress(_ctx: Context<Compress>) -> Result<()> {
        // TODO
        Ok(())
    }
}<|MERGE_RESOLUTION|>--- conflicted
+++ resolved
@@ -5,12 +5,12 @@
         metaplex_anchor::{MasterEdition, TokenMetadata},
         Nonce, Voucher,
         metaplex_adapter::{MetadataArgs, TokenProgramVersion},
+        NewNFTEvent,
     },
     gummyroll::{program::Gummyroll, Node},
     crate::utils::{append_leaf,
                    insert_or_append_leaf,
                    replace_leaf,
-                   get_nonce_account_id,
                    get_asset_id,
     },
     anchor_lang::{
@@ -23,61 +23,34 @@
             system_instruction,
         },
     },
-    spl_token::state::Mint as SplMint
+    spl_token::state::Mint as SplMint,
 };
+
 
 pub mod state;
 pub mod utils;
-
-<<<<<<< HEAD
-const NONCE_SIZE: usize = 8 + 16;
-=======
-use crate::state::metaplex_anchor::MplTokenMetadata;
-use crate::state::{
-    leaf_schema::{LeafSchema, Version},
-    metaplex_adapter::{MetadataArgs, TokenProgramVersion},
-    metaplex_anchor::{MasterEdition, TokenMetadata},
-    NewNFTEvent, Nonce, Voucher,
-};
-use crate::utils::{append_leaf, get_asset_id, insert_or_append_leaf, replace_leaf};
+pub mod error;
 
 const NONCE_SIZE: usize = 8 + 8;
->>>>>>> 6463922b
 const VOUCHER_SIZE: usize = 8 + 1 + 32 + 32 + 16 + 32 + 4 + 32 + 32 + 32;
+const NONCE_PREFIX: &str = "bubblegum";
 
 declare_id!("BGUMAp9Gq7iTEuizy4pqaxsTyUCBK68MDfK752saRPUY");
 
 #[derive(Accounts)]
 pub struct CreateTree<'info> {
     #[account(
-<<<<<<< HEAD
     init,
-    seeds = [NONCE_PREFIX.as_ref(), merkle_slab.key().as_ref()],
+    seeds = [merkle_slab.key().as_ref()],
     payer = payer,
     space = NONCE_SIZE,
     bump,
-=======
-        init,
-        seeds = [merkle_slab.key().as_ref()],
-        payer = payer,
-        space = NONCE_SIZE,
-        bump,
->>>>>>> 6463922b
     )]
     pub authority: Account<'info, Nonce>,
     #[account(mut)]
     pub payer: Signer<'info>,
     pub tree_creator: Signer<'info>,
     pub system_program: Program<'info, System>,
-<<<<<<< HEAD
-    #[account(
-    seeds = [merkle_slab.key().as_ref()],
-    bump,
-    )]
-    /// CHECK: This account is neither written to nor read from.
-    pub authority: UncheckedAccount<'info>,
-=======
->>>>>>> 6463922b
     pub gummyroll_program: Program<'info, Gummyroll>,
     #[account(zero)]
     /// CHECK: This account must be all zeros
@@ -85,7 +58,7 @@
 }
 
 #[derive(Accounts)]
-pub struct Mint<'info> {
+pub struct MintV1<'info> {
     /// CHECK: This account is neither written to nor read from.
     pub mint_authority: Signer<'info>,
     #[account(
@@ -93,18 +66,8 @@
     bump,
     )]
     /// CHECK: This account is neither written to nor read from.
-<<<<<<< HEAD
-    pub authority: UncheckedAccount<'info>,
-    #[account(
-    mut,
-    seeds = [NONCE_PREFIX.as_ref(), merkle_slab.key.as_ref()],
-    bump,
-    )]
-    pub nonce: Account<'info, Nonce>,
-=======
     #[account(mut)]
     pub authority: Account<'info, Nonce>,
->>>>>>> 6463922b
     pub gummyroll_program: Program<'info, Gummyroll>,
     /// CHECK: This account is neither written to nor read from.
     pub owner: AccountInfo<'info>,
@@ -113,13 +76,6 @@
     #[account(mut)]
     /// CHECK: unsafe
     pub merkle_slab: UncheckedAccount<'info>,
-    #[account(
-    mut,
-    seeds = [nonce.key().as_ref(), nonce.count.to_le_bytes().as_ref()],
-    bump
-    )]
-    /// CHECK: Checked in program
-    pub asset_id: UncheckedAccount<'info>,
 }
 
 #[derive(Accounts)]
@@ -181,20 +137,7 @@
 
 #[derive(Accounts)]
 #[instruction(
-<<<<<<< HEAD
-_version: Version,
-_root: [u8; 32],
-_data_hash: [u8; 32],
-_creator_hash: [u8; 32],
 nonce: u64,
-_index: u32,
-=======
-    _root: [u8; 32],
-    _data_hash: [u8; 32],
-    _creator_hash: [u8; 32],
-    nonce: u64,
-    _index: u32,
->>>>>>> 6463922b
 )]
 pub struct Redeem<'info> {
     #[account(
@@ -235,20 +178,13 @@
     /// CHECK: unsafe
     pub merkle_slab: UncheckedAccount<'info>,
     #[account(
-<<<<<<< HEAD
     mut,
     close = owner,
-    seeds = [merkle_slab.key().as_ref(), voucher.leaf_schema.nonce().to_le_bytes().as_ref()],
+    seeds = [
+    merkle_slab.key().as_ref(),
+    voucher.leaf_schema.nonce().to_le_bytes().as_ref()
+    ],
     bump
-=======
-        mut,
-        close = owner,
-        seeds = [
-            merkle_slab.key().as_ref(),
-            voucher.leaf_schema.nonce().to_le_bytes().as_ref()
-        ],
-        bump
->>>>>>> 6463922b
     )]
     pub voucher: Account<'info, Voucher>,
     #[account(mut)]
@@ -256,22 +192,15 @@
 }
 
 #[derive(Accounts)]
-pub struct Decompress<'info> {
-    #[account(
-<<<<<<< HEAD
+pub struct DecompressV1<'info> {
+    #[account(
     mut,
     close = owner,
-    seeds = [voucher.merkle_slab.as_ref(), voucher.leaf_schema.nonce().to_le_bytes().as_ref()],
+    seeds = [
+    voucher.merkle_slab.as_ref(),
+    voucher.leaf_schema.nonce().to_le_bytes().as_ref()
+    ],
     bump
-=======
-        mut,
-        close = owner,
-        seeds = [
-            voucher.merkle_slab.as_ref(),
-            voucher.leaf_schema.nonce().to_le_bytes().as_ref()
-        ],
-        bump
->>>>>>> 6463922b
     )]
     pub voucher: Box<Account<'info, Voucher>>,
     #[account(mut)]
@@ -281,12 +210,12 @@
     pub token_account: UncheckedAccount<'info>,
     /// CHECK: versioning is handled in the instruction
     #[account(
-        mut,
-        seeds = [
-            voucher.leaf_schema.id().as_ref(),
-            token_program.key().as_ref()
-        ],
-        bump
+    mut,
+    seeds = [
+    voucher.leaf_schema.id().as_ref(),
+    token_program.key().as_ref()
+    ],
+    bump
     )]
     pub mint: UncheckedAccount<'info>,
     /// CHECK:
@@ -351,12 +280,12 @@
 
 pub enum InstructionName {
     Unknown,
-    Mint,
+    MintV1,
     Redeem,
     CancelRedeem,
     Transfer,
     Delegate,
-    Decompress,
+    DecompressV1,
 }
 
 pub fn get_instruction_type(full_bytes: &[u8]) -> InstructionName {
@@ -366,18 +295,20 @@
         disc
     };
     match disc {
-        [51, 57, 225, 47, 182, 146, 137, 166] => InstructionName::Mint,
+        [51, 57, 225, 47, 182, 146, 137, 166] => InstructionName::MintV1,
         [111, 76, 232, 50, 39, 175, 48, 242] => InstructionName::CancelRedeem,
         [184, 12, 86, 149, 70, 196, 97, 225] => InstructionName::Redeem,
         [163, 52, 200, 231, 140, 3, 69, 186] => InstructionName::Transfer,
         [90, 147, 75, 178, 85, 88, 4, 137] => InstructionName::Delegate,
-        [74, 60, 49, 197, 18, 110, 93, 154] => InstructionName::Decompress,
+        [74, 60, 49, 197, 18, 110, 93, 154] => InstructionName::DecompressV1,
         _ => InstructionName::Unknown,
     }
 }
 
 #[program]
 pub mod bubblegum {
+    use crate::error::BubblegumError;
+    use crate::utils::assert_pubkey_equal;
     use super::*;
 
     pub fn create_tree(
@@ -401,18 +332,13 @@
         gummyroll::cpi::init_empty_gummyroll(cpi_ctx, max_depth, max_buffer_size)
     }
 
-    pub fn mint(ctx: Context<Mint>, version: Version, message: MetadataArgs) -> Result<()> {
+    pub fn mint_v1(ctx: Context<MintV1>, message: MetadataArgs) -> Result<()> {
         // TODO -> Pass collection in check collection authority or collection delegate authority signer
         // TODO -> Separate V1 / V1 into seperate instructions
         //
         let owner = ctx.accounts.owner.key();
         let delegate = ctx.accounts.delegate.key();
         let merkle_slab = ctx.accounts.merkle_slab.to_account_info();
-<<<<<<< HEAD
-        let nonce = &mut ctx.accounts.nonce;
-        let asset_id = ctx.accounts.asset_id.key();
-=======
->>>>>>> 6463922b
         let data_hash = keccak::hashv(&[message.try_to_vec()?.as_slice()]);
         let nonce = &mut ctx.accounts.authority;
         let creator_data = message
@@ -427,18 +353,20 @@
                 .collect::<Vec<&[u8]>>()
                 .as_ref(),
         );
+        let asset_id = get_asset_id(&merkle_slab.key(), nonce.count);
         let leaf = LeafSchema::new_v0(
-<<<<<<< HEAD
             asset_id,
-=======
-            get_asset_id(&merkle_slab.key(), nonce.count),
->>>>>>> 6463922b
             owner,
             delegate,
             nonce.count,
             data_hash.to_bytes(),
             creator_hash.to_bytes(),
         );
+        emit!(NewNFTEvent {
+            version: Version::V1,
+            metadata: message,
+            nonce: nonce.count
+        });
         emit!(leaf.to_event());
         nonce.count = nonce.count.saturating_add(1);
         append_leaf(
@@ -466,12 +394,7 @@
         // Transfers must be initiated either by the leaf owner or leaf delegate
         assert!(owner.is_signer || delegate.is_signer);
         let new_owner = ctx.accounts.new_owner.key();
-<<<<<<< HEAD
-        let (nonce_account, _) = get_nonce_account_id(merkle_slab.key);
-        let (asset_id, _) = get_asset_id(&nonce_account, nonce);
-=======
         let asset_id = get_asset_id(&merkle_slab.key(), nonce);
->>>>>>> 6463922b
         let previous_leaf = LeafSchema::new_v0(
             asset_id,
             owner.key(),
@@ -516,12 +439,7 @@
         let owner = ctx.accounts.owner.key();
         let previous_delegate = ctx.accounts.previous_delegate.key();
         let new_delegate = ctx.accounts.new_delegate.key();
-<<<<<<< HEAD
-        let (nonce_account, _) = get_nonce_account_id(merkle_slab.key);
-        let (asset_id, _) = get_asset_id(&nonce_account, nonce);
-=======
         let asset_id = get_asset_id(&merkle_slab.key(), nonce);
->>>>>>> 6463922b
         let previous_leaf = LeafSchema::new_v0(
             asset_id,
             owner,
@@ -530,19 +448,8 @@
             data_hash,
             creator_hash,
         );
-<<<<<<< HEAD
         let new_leaf =
             LeafSchema::new_v0(asset_id, owner, new_delegate, nonce, data_hash, creator_hash);
-=======
-        let new_leaf = LeafSchema::new_v0(
-            asset_id,
-            owner,
-            new_delegate,
-            nonce,
-            data_hash,
-            creator_hash,
-        );
->>>>>>> 6463922b
         emit!(new_leaf.to_event());
         replace_leaf(
             &merkle_slab.key(),
@@ -570,12 +477,7 @@
         let delegate = ctx.accounts.delegate.to_account_info();
         assert!(owner.is_signer || delegate.is_signer);
         let merkle_slab = ctx.accounts.merkle_slab.to_account_info();
-<<<<<<< HEAD
-        let (nonce_account, _) = get_nonce_account_id(merkle_slab.key);
-        let (asset_id, _) = get_asset_id(&nonce_account, nonce);
-=======
         let asset_id = get_asset_id(&merkle_slab.key(), nonce);
->>>>>>> 6463922b
         let previous_leaf = LeafSchema::new_v0(
             asset_id,
             owner.key(),
@@ -611,12 +513,7 @@
         let owner = ctx.accounts.owner.key();
         let delegate = ctx.accounts.delegate.key();
         let merkle_slab = ctx.accounts.merkle_slab.to_account_info();
-<<<<<<< HEAD
-        let (nonce_account, _) = get_nonce_account_id(merkle_slab.key);
-        let (asset_id, _) = get_asset_id(&nonce_account, nonce);
-=======
         let asset_id = get_asset_id(&merkle_slab.key(), nonce);
->>>>>>> 6463922b
         let previous_leaf =
             LeafSchema::new_v0(asset_id, owner, delegate, nonce, data_hash, creator_hash);
         emit!(previous_leaf.to_event());
@@ -646,15 +543,12 @@
     ) -> Result<()> {
         let voucher = &ctx.accounts.voucher;
         match ctx.accounts.voucher.leaf_schema {
-<<<<<<< HEAD
-            LeafSchema::V0 {
-                owner,
-                ..
-            } => assert_eq!(ctx.accounts.owner.key(), owner)
-=======
-            LeafSchema::V0 { owner, .. } => assert_eq!(ctx.accounts.owner.key(), owner),
->>>>>>> 6463922b
-        };
+            LeafSchema::V1 { owner, .. } =>
+                assert_pubkey_equal(&ctx.accounts.owner.key(),
+                                    &owner,
+                                    Some(BubblegumError::AssetOwnerMismatch.into()),
+                ),
+        }?;
         let merkle_slab = ctx.accounts.merkle_slab.to_account_info();
         emit!(voucher.leaf_schema.to_event());
         insert_or_append_leaf(
@@ -670,22 +564,11 @@
         )
     }
 
-    pub fn decompress(ctx: Context<Decompress>, metadata: MetadataArgs) -> Result<()> {
+    pub fn decompress_v1(ctx: Context<DecompressV1>, metadata: MetadataArgs) -> Result<()> {
         // Allocate and create mint
-<<<<<<< HEAD
-        let incoming_data_hash = hash_metadata(&metadata)?;
-        match ctx.accounts.voucher.leaf_schema {
-            LeafSchema::V0 {
-                data_hash,
-                ..
-            } => assert_eq!(data_hash, incoming_data_hash)
-        };
-
-=======
         let data_hash = hash_metadata(&metadata)?;
         assert_eq!(ctx.accounts.voucher.leaf_schema.data_hash(), data_hash);
         let voucher = &ctx.accounts.voucher;
->>>>>>> 6463922b
         match metadata.token_program_version {
             TokenProgramVersion::Original => {
                 if ctx.accounts.mint.data_is_empty() {
