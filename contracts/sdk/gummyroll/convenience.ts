--- conflicted
+++ resolved
@@ -55,10 +55,6 @@
             accounts: {
                 merkleRoll,
                 authority: authority.publicKey,
-<<<<<<< HEAD
-                appendAuthority,
-=======
->>>>>>> 73fb7df3
                 candyWrapper: CANDY_WRAPPER_PROGRAM_ID
             },
             signers: [authority],
