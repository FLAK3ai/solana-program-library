module.exports = {
  docs: {
    "Other Thing": [],
    "Solana Program Library (SPL)": [
      "introduction",
      "token",
      "token-swap",
<<<<<<< HEAD
      "token-lending",
=======
      "associated-token-account",
>>>>>>> edc67a2b
      "memo",
      "shared-memory",
      "stake-pool",
    ],
  },
};<|MERGE_RESOLUTION|>--- conflicted
+++ resolved
@@ -5,11 +5,8 @@
       "introduction",
       "token",
       "token-swap",
-<<<<<<< HEAD
       "token-lending",
-=======
       "associated-token-account",
->>>>>>> edc67a2b
       "memo",
       "shared-memory",
       "stake-pool",
