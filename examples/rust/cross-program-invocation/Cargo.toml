[package]
name = "spl-example-cross-program-invocation"
version = "1.0.0"
description = "Solana Program Library Cross Program Invocation Example"
authors = ["Solana Maintainers <maintainers@solana.foundation>"]
repository = "https://github.com/solana-labs/solana-program-library"
license = "Apache-2.0"
edition = "2018"
publish = false

[features]
no-entrypoint = []
test-bpf = []

[dependencies]
<<<<<<< HEAD
solana-program = "1.6.5"

[dev-dependencies]
solana-program-test = "1.6.5"
solana-sdk = "1.6.5"
=======
solana-program = "1.6.6"

[dev-dependencies]
solana-program-test = "1.6.6"
solana-sdk = "1.6.6"
>>>>>>> 61a53abf

[lib]
crate-type = ["cdylib", "lib"]

[package.metadata.docs.rs]
targets = ["x86_64-unknown-linux-gnu"]<|MERGE_RESOLUTION|>--- conflicted
+++ resolved
@@ -13,19 +13,11 @@
 test-bpf = []
 
 [dependencies]
-<<<<<<< HEAD
-solana-program = "1.6.5"
-
-[dev-dependencies]
-solana-program-test = "1.6.5"
-solana-sdk = "1.6.5"
-=======
 solana-program = "1.6.6"
 
 [dev-dependencies]
 solana-program-test = "1.6.6"
 solana-sdk = "1.6.6"
->>>>>>> 61a53abf
 
 [lib]
 crate-type = ["cdylib", "lib"]
