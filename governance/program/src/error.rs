--- conflicted
+++ resolved
@@ -467,35 +467,33 @@
     #[error("Invalid State: Proposal is not in final state")]
     InvalidStateNotFinal, // 612
 
-<<<<<<< HEAD
-    /// Invalid number of vote choices
-    #[error("Invalid number of vote choices")]
-    InvalidNumberOfVoteChoices, // 613
-
-    /// Ranked vote is not supported
-    #[error("Ranked vote is not supported")]
-    RankedVoteIsNotSupported, // 614
-
-    /// Choice weight must be 100%
-    #[error("Choice weight must be 100%")]
-    ChoiceWeightMustBe100Percent, // 615
-
-    /// Single choice only is allowed
-    #[error("Single choice only is allowed")]
-    SingleChoiceOnlyIsAllowed, // 616
-
-    /// At least single choice is required
-    #[error("At least single choice is required")]
-    AtLeastSingleChoiceIsRequired, // 617
-
-    /// Total vote weight must be 100%
-    #[error("Total vote weight must be 100%")]
-    TotalVoteWeightMustBe100Percent, // 618
-=======
     ///Invalid state for proposal state transition to Completed
     #[error("Invalid state for proposal state transition to Completed")]
     InvalidStateToCompleteProposal, // 613
->>>>>>> 4b76dc9d
+    
+    /// Invalid number of vote choices
+    #[error("Invalid number of vote choices")]
+    InvalidNumberOfVoteChoices, // 614
+
+    /// Ranked vote is not supported
+    #[error("Ranked vote is not supported")]
+    RankedVoteIsNotSupported, // 615
+
+    /// Choice weight must be 100%
+    #[error("Choice weight must be 100%")]
+    ChoiceWeightMustBe100Percent, // 616
+
+    /// Single choice only is allowed
+    #[error("Single choice only is allowed")]
+    SingleChoiceOnlyIsAllowed, // 617
+
+    /// At least single choice is required
+    #[error("At least single choice is required")]
+    AtLeastSingleChoiceIsRequired, // 618
+
+    /// Total vote weight must be 100%
+    #[error("Total vote weight must be 100%")]
+    TotalVoteWeightMustBe100Percent, // 619
 }
 
 impl PrintProgramError for GovernanceError {
