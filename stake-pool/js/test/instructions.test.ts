import {
  PublicKey,
  Connection,
  Keypair,
  SystemProgram,
  AccountInfo,
  LAMPORTS_PER_SOL,
} from '@solana/web3.js';
import { StakePoolLayout } from '../src/layouts';
import {
  STAKE_POOL_INSTRUCTION_LAYOUTS,
  STAKE_POOL_PROGRAM_ID,
  DepositSolParams,
  StakePoolInstruction,
  depositSol,
  withdrawSol,
  withdrawStake,
<<<<<<< HEAD
  createPoolTokenMetadata,
  updatePoolTokenMetadata,
=======
>>>>>>> 2fe0ce60
  getStakeAccount,
} from '../src';

import { decodeData } from '../src/utils';

import {
  mockRpc,
  mockTokenAccount,
  mockValidatorList,
  mockValidatorsStakeAccount,
  stakePoolMock,
  CONSTANTS,
  stakeAccountData,
  uninitializedStakeAccount,
} from './mocks';

describe('StakePoolProgram', () => {
  const connection = new Connection('http://127.0.0.1:8899');

  connection.getMinimumBalanceForRentExemption = jest.fn(async () => 10000);

  const stakePoolAddress = new PublicKey('SPoo1Ku8WFXoNDMHPsrGSTSG1Y47rzgn41SLUNakuHy');

  const data = Buffer.alloc(1024);
  StakePoolLayout.encode(stakePoolMock, data);

  const stakePoolAccount = <AccountInfo<any>>{
    executable: true,
    owner: stakePoolAddress,
    lamports: 99999,
    data,
  };

  it('StakePoolInstruction.depositSol', () => {
    const payload: DepositSolParams = {
      stakePool: stakePoolAddress,
      withdrawAuthority: Keypair.generate().publicKey,
      reserveStake: Keypair.generate().publicKey,
      fundingAccount: Keypair.generate().publicKey,
      destinationPoolAccount: Keypair.generate().publicKey,
      managerFeeAccount: Keypair.generate().publicKey,
      referralPoolAccount: Keypair.generate().publicKey,
      poolMint: Keypair.generate().publicKey,
      lamports: 99999,
    };

    const instruction = StakePoolInstruction.depositSol(payload);

    expect(instruction.keys).toHaveLength(10);
    expect(instruction.keys[0].pubkey.toBase58()).toEqual(payload.stakePool.toBase58());
    expect(instruction.keys[1].pubkey.toBase58()).toEqual(payload.withdrawAuthority.toBase58());
    expect(instruction.keys[3].pubkey.toBase58()).toEqual(payload.fundingAccount.toBase58());
    expect(instruction.keys[4].pubkey.toBase58()).toEqual(
      payload.destinationPoolAccount.toBase58(),
    );
    expect(instruction.keys[5].pubkey.toBase58()).toEqual(payload.managerFeeAccount.toBase58());
    expect(instruction.keys[6].pubkey.toBase58()).toEqual(payload.referralPoolAccount.toBase58());
    expect(instruction.keys[8].pubkey.toBase58()).toEqual(SystemProgram.programId.toBase58());
    expect(instruction.keys[9].pubkey.toBase58()).toEqual(STAKE_POOL_PROGRAM_ID.toBase58());

    const decodedData = decodeData(STAKE_POOL_INSTRUCTION_LAYOUTS.DepositSol, instruction.data);

    expect(decodedData.instruction).toEqual(STAKE_POOL_INSTRUCTION_LAYOUTS.DepositSol.index);
    expect(decodedData.lamports).toEqual(payload.lamports);

    payload.depositAuthority = Keypair.generate().publicKey;

    const instruction2 = StakePoolInstruction.depositSol(payload);

    expect(instruction2.keys).toHaveLength(11);
    expect(instruction2.keys[10].pubkey.toBase58()).toEqual(payload.depositAuthority.toBase58());
  });

  describe('depositSol', () => {
    const from = Keypair.generate().publicKey;
    const balance = 10000;

    connection.getBalance = jest.fn(async () => balance);

    connection.getAccountInfo = jest.fn(async (pubKey) => {
      if (pubKey == stakePoolAddress) {
        return stakePoolAccount;
      }
      return <AccountInfo<any>>{
        executable: true,
        owner: from,
        lamports: balance,
        data: null,
      };
    });

    it.only('should throw an error with invalid balance', async () => {
      await expect(depositSol(connection, stakePoolAddress, from, balance + 1)).rejects.toThrow(
        Error('Not enough SOL to deposit into pool. Maximum deposit amount is 0.00001 SOL.'),
      );
    });

    it.only('should throw an error with invalid account', async () => {
      connection.getAccountInfo = jest.fn(async () => null);
      await expect(depositSol(connection, stakePoolAddress, from, balance)).rejects.toThrow(
        Error('Invalid stake pool account'),
      );
    });

    it.only('should call successfully', async () => {
      connection.getAccountInfo = jest.fn(async (pubKey) => {
        if (pubKey == stakePoolAddress) {
          return stakePoolAccount;
        }
        return <AccountInfo<any>>{
          executable: true,
          owner: from,
          lamports: balance,
          data: null,
        };
      });

      const res = await depositSol(connection, stakePoolAddress, from, balance);

      expect((connection.getAccountInfo as jest.Mock).mock.calls.length).toBe(2);
      expect(res.instructions).toHaveLength(2);
      expect(res.signers).toHaveLength(1);
    });
  });

  describe('withdrawSol', () => {
    const tokenOwner = new PublicKey(0);
    const solReceiver = new PublicKey(1);

    it.only('should throw an error with invalid stake pool account', async () => {
      connection.getAccountInfo = jest.fn(async () => null);
      await expect(
        withdrawSol(connection, stakePoolAddress, tokenOwner, solReceiver, 1),
      ).rejects.toThrowError('Invalid stake pool account');
    });

    it.only('should throw an error with invalid token account', async () => {
      connection.getAccountInfo = jest.fn(async (pubKey: PublicKey) => {
        if (pubKey == stakePoolAddress) {
          return stakePoolAccount;
        }
        if (pubKey.equals(CONSTANTS.poolTokenAccount)) {
          return null;
        }
        return null;
      });

      await expect(
        withdrawSol(connection, stakePoolAddress, tokenOwner, solReceiver, 1),
      ).rejects.toThrow(Error('Invalid token account'));
    });

    it.only('should throw an error with invalid token account balance', async () => {
      connection.getAccountInfo = jest.fn(async (pubKey: PublicKey) => {
        if (pubKey == stakePoolAddress) {
          return stakePoolAccount;
        }
        if (pubKey.equals(CONSTANTS.poolTokenAccount)) {
          return mockTokenAccount(0);
        }
        return null;
      });

      await expect(
        withdrawSol(connection, stakePoolAddress, tokenOwner, solReceiver, 1),
      ).rejects.toThrow(
        Error(
          'Not enough token balance to withdraw 1 pool tokens.\n          Maximum withdraw amount is 0 pool tokens.',
        ),
      );
    });

    it.only('should call successfully', async () => {
      connection.getAccountInfo = jest.fn(async (pubKey: PublicKey) => {
        if (pubKey == stakePoolAddress) {
          return stakePoolAccount;
        }
        if (pubKey.equals(CONSTANTS.poolTokenAccount)) {
          return mockTokenAccount(LAMPORTS_PER_SOL);
        }
        return null;
      });
      const res = await withdrawSol(connection, stakePoolAddress, tokenOwner, solReceiver, 1);

      expect((connection.getAccountInfo as jest.Mock).mock.calls.length).toBe(2);
      expect(res.instructions).toHaveLength(2);
      expect(res.signers).toHaveLength(1);
    });
  });

  describe('withdrawStake', () => {
    const tokenOwner = new PublicKey(0);

    it.only('should throw an error with invalid token account', async () => {
      connection.getAccountInfo = jest.fn(async (pubKey: PublicKey) => {
        if (pubKey == stakePoolAddress) {
          return stakePoolAccount;
        }
        return null;
      });

      await expect(withdrawStake(connection, stakePoolAddress, tokenOwner, 1)).rejects.toThrow(
        Error('Invalid token account'),
      );
    });

    it.only('should throw an error with invalid token account balance', async () => {
      connection.getAccountInfo = jest.fn(async (pubKey: PublicKey) => {
        if (pubKey == stakePoolAddress) {
          return stakePoolAccount;
        }
        if (pubKey.equals(CONSTANTS.poolTokenAccount)) {
          return mockTokenAccount(0);
        }
        return null;
      });

      await expect(withdrawStake(connection, stakePoolAddress, tokenOwner, 1)).rejects.toThrow(
        Error(
          'Not enough token balance to withdraw 1 pool tokens.\n' +
            '        Maximum withdraw amount is 0 pool tokens.',
        ),
      );
    });

    it.only('should call successfully', async () => {
      connection.getAccountInfo = jest.fn(async (pubKey: PublicKey) => {
        if (pubKey == stakePoolAddress) {
          return stakePoolAccount;
        }
        if (pubKey.equals(CONSTANTS.poolTokenAccount)) {
          return mockTokenAccount(LAMPORTS_PER_SOL * 2);
        }
        if (pubKey.equals(stakePoolMock.validatorList)) {
          return mockValidatorList();
        }
        return null;
      });
      const res = await withdrawStake(connection, stakePoolAddress, tokenOwner, 1);

      expect((connection.getAccountInfo as jest.Mock).mock.calls.length).toBe(4);
      expect(res.instructions).toHaveLength(3);
      expect(res.signers).toHaveLength(2);
      expect(res.stakeReceiver).toEqual(undefined);
      expect(res.totalRentFreeBalances).toEqual(10000);
    });

    it.only('withdraw to a stake account provided', async () => {
      const stakeReceiver = new PublicKey(20);
      connection.getAccountInfo = jest.fn(async (pubKey: PublicKey) => {
        if (pubKey == stakePoolAddress) {
          return stakePoolAccount;
        }
        if (pubKey.equals(CONSTANTS.poolTokenAccount)) {
          return mockTokenAccount(LAMPORTS_PER_SOL * 2);
        }
        if (pubKey.equals(stakePoolMock.validatorList)) {
          return mockValidatorList();
        }
        if (pubKey.equals(CONSTANTS.validatorStakeAccountAddress))
          return mockValidatorsStakeAccount();
        return null;
      });
      connection.getParsedAccountInfo = jest.fn(async (pubKey: PublicKey) => {
        if (pubKey.equals(stakeReceiver)) {
          return mockRpc(stakeAccountData);
        }
        return null;
      });

      const res = await withdrawStake(
        connection,
        stakePoolAddress,
        tokenOwner,
        1,
        undefined,
        undefined,
        stakeReceiver,
      );

      expect((connection.getAccountInfo as jest.Mock).mock.calls.length).toBe(4);
      expect((connection.getParsedAccountInfo as jest.Mock).mock.calls.length).toBe(1);
      expect(res.instructions).toHaveLength(3);
      expect(res.signers).toHaveLength(2);
      expect(res.stakeReceiver).toEqual(stakeReceiver);
      expect(res.totalRentFreeBalances).toEqual(10000);
    });
  });
  describe('getStakeAccount', () => {
    it.only('returns an uninitialized parsed stake account', async () => {
      const stakeAccount = new PublicKey(20);
      connection.getParsedAccountInfo = jest.fn(async (pubKey: PublicKey) => {
        if (pubKey.equals(stakeAccount)) {
          return mockRpc(uninitializedStakeAccount);
        }
        return null;
      });
      const parsedStakeAccount = await getStakeAccount(connection, stakeAccount);
      expect((connection.getParsedAccountInfo as jest.Mock).mock.calls.length).toBe(1);
      expect(parsedStakeAccount).toEqual(uninitializedStakeAccount.parsed);
    });
<<<<<<< HEAD
  });
  describe('createPoolTokenMetadata', () => {
    it.only('should create pool token metadata', async () => {
      connection.getAccountInfo = jest.fn(async (pubKey: PublicKey) => {
        if (pubKey == stakePoolAddress) {
          return stakePoolAccount;
        }
        return null;
      });

      const tokenMetadata = new PublicKey(0);

      const res = await createPoolTokenMetadata(
        connection,
        stakePoolAddress,
        tokenMetadata,
        'test',
        'TEST',
        'https://example.com',
      );

      const data = STAKE_POOL_INSTRUCTION_LAYOUTS.CreateTokenMetadata.layout.decode(
        res.instructions[0].data,
      );
      expect(Buffer.from(data.name).toString().replace(/\0/g, '')).toBe('test');
      expect(Buffer.from(data.symbol).toString().replace(/\0/g, '')).toBe('TEST');
      expect(Buffer.from(data.uri).toString().replace(/\0/g, '')).toBe('https://example.com');
    });

    it.only('should update pool token metadata', async () => {
      const tokenMetadata = new PublicKey(0);

      const res = await updatePoolTokenMetadata(
        connection,
        stakePoolAddress,
        tokenMetadata,
        'test',
        'TEST',
        'https://example.com',
      );

      const data = STAKE_POOL_INSTRUCTION_LAYOUTS.UpdateTokenMetadata.layout.decode(
        res.instructions[0].data,
      );
      expect(Buffer.from(data.name).toString().replace(/\0/g, '')).toBe('test');
      expect(Buffer.from(data.symbol).toString().replace(/\0/g, '')).toBe('TEST');
      expect(Buffer.from(data.uri).toString().replace(/\0/g, '')).toBe('https://example.com');
    });
=======
>>>>>>> 2fe0ce60
  });
});<|MERGE_RESOLUTION|>--- conflicted
+++ resolved
@@ -15,11 +15,8 @@
   depositSol,
   withdrawSol,
   withdrawStake,
-<<<<<<< HEAD
   createPoolTokenMetadata,
   updatePoolTokenMetadata,
-=======
->>>>>>> 2fe0ce60
   getStakeAccount,
 } from '../src';
 
@@ -321,7 +318,6 @@
       expect((connection.getParsedAccountInfo as jest.Mock).mock.calls.length).toBe(1);
       expect(parsedStakeAccount).toEqual(uninitializedStakeAccount.parsed);
     });
-<<<<<<< HEAD
   });
   describe('createPoolTokenMetadata', () => {
     it.only('should create pool token metadata', async () => {
@@ -370,7 +366,60 @@
       expect(Buffer.from(data.symbol).toString().replace(/\0/g, '')).toBe('TEST');
       expect(Buffer.from(data.uri).toString().replace(/\0/g, '')).toBe('https://example.com');
     });
-=======
->>>>>>> 2fe0ce60
+
+    it.only('withdraw to a stake account provided', async () => {
+      const stakeReceiver = new PublicKey(20);
+      connection.getAccountInfo = jest.fn(async (pubKey: PublicKey) => {
+        if (pubKey == stakePoolAddress) {
+          return stakePoolAccount;
+        }
+        if (pubKey.equals(CONSTANTS.poolTokenAccount)) {
+          return mockTokenAccount(LAMPORTS_PER_SOL * 2);
+        }
+        if (pubKey.equals(stakePoolMock.validatorList)) {
+          return mockValidatorList();
+        }
+        if (pubKey.equals(CONSTANTS.validatorStakeAccountAddress))
+          return mockValidatorsStakeAccount();
+        return null;
+      });
+      connection.getParsedAccountInfo = jest.fn(async (pubKey: PublicKey) => {
+        if (pubKey.equals(stakeReceiver)) {
+          return mockRpc(stakeAccountData);
+        }
+        return null;
+      });
+
+      const res = await withdrawStake(
+        connection,
+        stakePoolAddress,
+        tokenOwner,
+        1,
+        undefined,
+        undefined,
+        stakeReceiver,
+      );
+
+      expect((connection.getAccountInfo as jest.Mock).mock.calls.length).toBe(4);
+      expect((connection.getParsedAccountInfo as jest.Mock).mock.calls.length).toBe(1);
+      expect(res.instructions).toHaveLength(3);
+      expect(res.signers).toHaveLength(2);
+      expect(res.stakeReceiver).toEqual(stakeReceiver);
+      expect(res.totalRentFreeBalances).toEqual(10000);
+    });
+  });
+  describe('getStakeAccount', () => {
+    it.only('returns an uninitialized parsed stake account', async () => {
+      const stakeAccount = new PublicKey(20);
+      connection.getParsedAccountInfo = jest.fn(async (pubKey: PublicKey) => {
+        if (pubKey.equals(stakeAccount)) {
+          return mockRpc(uninitializedStakeAccount);
+        }
+        return null;
+      });
+      const parsedStakeAccount = await getStakeAccount(connection, stakeAccount);
+      expect((connection.getParsedAccountInfo as jest.Mock).mock.calls.length).toBe(1);
+      expect(parsedStakeAccount).toEqual(uninitializedStakeAccount.parsed);
+    });
   });
 });