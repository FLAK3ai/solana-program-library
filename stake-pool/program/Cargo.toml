[package]
name = "spl-stake-pool"
version = "0.1.0"
description = "Solana Program Library Stake Pool"
authors = ["Solana Maintainers <maintainers@solana.foundation>"]
repository = "https://github.com/solana-labs/solana-program-library"
license = "Apache-2.0"
edition = "2018"

[features]
no-entrypoint = []
test-bpf = []

[dependencies]
arrayref = "0.3.6"
borsh = "0.8"
num-derive = "0.3"
num-traits = "0.2"
num_enum = "0.5.1"
serde = "1.0.121"
serde_derive = "1.0.103"
<<<<<<< HEAD
solana-program = "1.6.5"
=======
solana-program = "1.6.6"
>>>>>>> 61a53abf
spl-math = { path = "../../libraries/math", features = [ "no-entrypoint" ] }
spl-token = { path = "../../token/program", features = [ "no-entrypoint" ] }
thiserror = "1.0"
bincode = "1.3.1"

[dev-dependencies]
proptest = "0.10"
<<<<<<< HEAD
solana-program-test = "1.6.5"
solana-sdk = "1.6.5"
solana-vote-program = "1.6.5"
=======
solana-program-test = "1.6.6"
solana-sdk = "1.6.6"
solana-vote-program = "1.6.6"
>>>>>>> 61a53abf

[lib]
crate-type = ["cdylib", "lib"]<|MERGE_RESOLUTION|>--- conflicted
+++ resolved
@@ -19,11 +19,7 @@
 num_enum = "0.5.1"
 serde = "1.0.121"
 serde_derive = "1.0.103"
-<<<<<<< HEAD
-solana-program = "1.6.5"
-=======
 solana-program = "1.6.6"
->>>>>>> 61a53abf
 spl-math = { path = "../../libraries/math", features = [ "no-entrypoint" ] }
 spl-token = { path = "../../token/program", features = [ "no-entrypoint" ] }
 thiserror = "1.0"
@@ -31,15 +27,9 @@
 
 [dev-dependencies]
 proptest = "0.10"
-<<<<<<< HEAD
-solana-program-test = "1.6.5"
-solana-sdk = "1.6.5"
-solana-vote-program = "1.6.5"
-=======
 solana-program-test = "1.6.6"
 solana-sdk = "1.6.6"
 solana-vote-program = "1.6.6"
->>>>>>> 61a53abf
 
 [lib]
 crate-type = ["cdylib", "lib"]