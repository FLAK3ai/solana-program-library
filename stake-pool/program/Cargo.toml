[package]
name = "spl-stake-pool"
version = "0.2.0"
description = "Solana Program Library Stake Pool"
authors = ["Solana Maintainers <maintainers@solana.foundation>"]
repository = "https://github.com/solana-labs/solana-program-library"
license = "Apache-2.0"
edition = "2018"

[features]
no-entrypoint = []
test-bpf = []

[dependencies]
arrayref = "0.3.6"
borsh = "0.8"
num-derive = "0.3"
num-traits = "0.2"
num_enum = "0.5.1"
serde = "1.0.121"
serde_derive = "1.0.103"
<<<<<<< HEAD
solana-program = "1.7.3"
spl-math = { version = "0.1", path = "../../libraries/math", features = [ "no-entrypoint" ] }
=======
solana-program = "1.6.11"
>>>>>>> 6c9ca0d8
spl-token = { version = "3.1", path = "../../token/program", features = [ "no-entrypoint" ] }
thiserror = "1.0"
bincode = "1.3.1"

[dev-dependencies]
proptest = "0.10"
solana-program-test = "1.7.3"
solana-sdk = "1.7.3"
solana-vote-program = "1.7.3"

[lib]
crate-type = ["cdylib", "lib"]<|MERGE_RESOLUTION|>--- conflicted
+++ resolved
@@ -19,12 +19,7 @@
 num_enum = "0.5.1"
 serde = "1.0.121"
 serde_derive = "1.0.103"
-<<<<<<< HEAD
 solana-program = "1.7.3"
-spl-math = { version = "0.1", path = "../../libraries/math", features = [ "no-entrypoint" ] }
-=======
-solana-program = "1.6.11"
->>>>>>> 6c9ca0d8
 spl-token = { version = "3.1", path = "../../token/program", features = [ "no-entrypoint" ] }
 thiserror = "1.0"
 bincode = "1.3.1"
