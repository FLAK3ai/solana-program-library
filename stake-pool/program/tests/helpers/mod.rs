--- conflicted
+++ resolved
@@ -1511,19 +1511,6 @@
             .chunks(MAX_VALIDATORS_TO_UPDATE)
             .enumerate()
         {
-<<<<<<< HEAD
-            instructions.push(instruction::update_validator_list_balance(
-                &id(),
-                &self.stake_pool.pubkey(),
-                &self.withdraw_authority,
-                &self.validator_list.pubkey(),
-                &self.reserve_stake.pubkey(),
-                &validator_list,
-                chunk.len(),
-                i * MAX_VALIDATORS_TO_UPDATE,
-                no_merge,
-            ));
-=======
             instructions.push(
                 instruction::update_validator_list_balance_chunk(
                     &id(),
@@ -1538,7 +1525,6 @@
                 )
                 .unwrap(),
             );
->>>>>>> 8d311d34
         }
         instructions.extend([
             instruction::update_stake_pool_balance(
