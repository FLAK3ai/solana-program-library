--- conflicted
+++ resolved
@@ -33,7 +33,7 @@
 
     let token_pubkey: Pubkey = Pubkey::from_str("TokenkegQfeZyiNwAJbNbGKPFXCWuBvf9Ss623VQ5DA").unwrap();
 
-<<<<<<< HEAD
+
     let path = &format!("{}/id.json", KEYPAIR_PATH);
     println!("{}", path);
     let payer = read_keypair_file(path).unwrap();
@@ -101,7 +101,7 @@
     let recent_blockhash = client.get_recent_blockhash().unwrap().0;
     transaction.sign(&[&payer, &mint_account, &token_account], recent_blockhash);
     client.send_and_confirm_transaction(&transaction).unwrap();
-=======
+
     let sol_usdc_dex_market = DexMarket {
         name: "sol_usdc",
         pubkey: Pubkey::from_str("9wFFyRfZBsuAha4YcuxcXLKwMxJR43S7fPfQLusDBzvT").unwrap(),
@@ -111,7 +111,7 @@
         name: "srm_usdc",
         pubkey: Pubkey::from_str("ByRys5tuUWDgL73G8JBAEfkdFf8JWBzPBDHsBVQ5vbQA").unwrap(),
     };
->>>>>>> 5aa03414
+
 
     let quote_token_mint = mint_account.pubkey();
     let (lending_market_owner, lending_market_pubkey, _lending_market) =
