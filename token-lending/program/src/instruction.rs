--- conflicted
+++ resolved
@@ -21,17 +21,10 @@
     ///
     /// Accounts expected by this instruction:
     ///
-<<<<<<< HEAD
     ///   0. `[writable]` Lending market account - uninitialized.
     ///   1. `[]` Quote currency SPL Token mint.
     ///   2. `[]` Rent sysvar.
     ///   3. `[]` Token program id.
-=======
-    ///   0. `[writable]` Lending market account.
-    ///   1. `[]` Quote currency SPL Token mint. Must be initialized.
-    ///   2. `[]` Rent sysvar
-    ///   3. `[]` Token program id
->>>>>>> 7985a6e0
     InitLendingMarket {
         /// Owner authority which can add new reserves
         owner: Pubkey,
@@ -54,7 +47,6 @@
     ///
     /// Accounts expected by this instruction:
     ///
-<<<<<<< HEAD
     ///   0. `[writable]` Source liquidity token account.
     ///                     $authority can transfer $liquidity_amount.
     ///   1. `[writable]` Destination collateral token account - uninitialized.
@@ -75,27 +67,6 @@
     ///   15 `[optional]` Reserve liquidity oracle account.
     ///                     Not required for quote currency reserves.
     ///                     Must match base and quote currency mint, and quote currency decimals.
-=======
-    ///   0. `[writable]` Source liquidity token account.  $authority can transfer $liquidity_amount
-    ///   1. `[writable]` Destination collateral token account - uninitialized
-    ///   2. `[writable]` Reserve account.
-    ///   3. `[]` Reserve liquidity SPL Token mint
-    ///   4. `[writable]` Reserve liquidity supply SPL Token account - uninitialized
-    ///   5. `[writable]` Reserve collateral SPL Token mint - uninitialized
-    ///   6. `[writable]` Reserve collateral token supply - uninitialized
-    ///   7. `[writable]` Reserve collateral fees receiver - uninitialized.
-    ///                     Owner will be set to the lending market account.
-    ///   8. `[writable]` Flash loan fees receiver - uninitialized.
-    ///                   Owner will be set to the lending market account.
-    ///   9. `[]` Lending market account.
-    ///   10 `[signer]` Lending market owner.
-    ///   11 `[]` Derived lending market authority.
-    ///   12 `[]` User transfer authority ($authority).
-    ///   13 `[]` Clock sysvar
-    ///   14 `[]` Rent sysvar
-    ///   15 `[]` Token program id
-    ///   16 `[optional]` Serum DEX market account. Not required for quote currency reserves. Must be initialized and match quote and base currency.
->>>>>>> 7985a6e0
     InitReserve {
         /// Initial amount of liquidity to deposit into the new reserve
         liquidity_amount: u64,
@@ -108,27 +79,12 @@
     ///
     /// Accounts expected by this instruction:
     ///
-<<<<<<< HEAD
     ///   0. `[writable]` Reserve account.
     ///   1. `[]` Clock sysvar.
     ///   2. `[optional]` Reserve liquidity oracle account.
     ///                     Required if the reserve currency is not the lending market quote
     ///                     currency.
     RefreshReserve,
-=======
-    ///   0. `[]` Deposit reserve account.
-    ///   1. `[]` Borrow reserve account.
-    ///   2. `[writable]` Obligation
-    ///   3. `[writable]` Obligation token mint
-    ///   4. `[writable]` Obligation token output
-    ///   5. `[]` Obligation token owner
-    ///   6. `[]` Lending market account.
-    ///   7. `[]` Derived lending market authority.
-    ///   8. `[]` Clock sysvar
-    ///   9. `[]` Rent sysvar
-    ///   10 `[]` Token program id
-    InitObligation,
->>>>>>> 7985a6e0
 
     // 4
     /// Deposit liquidity into a reserve in exchange for collateral. Collateral represents a share
@@ -145,13 +101,8 @@
     ///   5. `[]` Lending market account.
     ///   6. `[]` Derived lending market authority.
     ///   7. `[signer]` User transfer authority ($authority).
-<<<<<<< HEAD
     ///   8. `[]` Clock sysvar.
     ///   9. `[]` Token program id.
-=======
-    ///   8. `[]` Clock sysvar
-    ///   9. `[]` Token program id
->>>>>>> 7985a6e0
     DepositReserveLiquidity {
         /// Amount of liquidity to deposit in exchange for collateral tokens
         liquidity_amount: u64,
@@ -171,7 +122,6 @@
     ///   5. `[]` Lending market account.
     ///   6. `[]` Derived lending market authority.
     ///   7. `[signer]` User transfer authority ($authority).
-<<<<<<< HEAD
     ///   8. `[]` Clock sysvar.
     ///   9. `[]` Token program id.
     RedeemReserveCollateral {
@@ -179,49 +129,6 @@
         collateral_amount: u64,
     },
 
-=======
-    ///   8. `[]` Token program id
-    WithdrawReserveLiquidity {
-        /// Amount of collateral to deposit in exchange for liquidity
-        collateral_amount: u64,
-    },
-
-    // 5
-    /// Borrow tokens from a reserve by depositing collateral tokens. The number of borrowed tokens
-    /// is calculated by market price. The debt obligation is tokenized.
-    ///
-    /// Accounts expected by this instruction:
-    ///
-    ///   0. `[writable]` Source collateral token account, minted by deposit reserve collateral mint,
-    ///                     $authority can transfer $collateral_amount
-    ///   1. `[writable]` Destination liquidity token account, minted by borrow reserve liquidity mint
-    ///   2. `[]` Deposit reserve account.
-    ///   3. `[writable]` Deposit reserve collateral supply SPL Token account
-    ///   4. `[writable]` Deposit reserve collateral fee receiver account.
-    ///                     Must be the fee account specified at InitReserve.
-    ///   5. `[writable]` Borrow reserve account.
-    ///   6. `[writable]` Borrow reserve liquidity supply SPL Token account
-    ///   7. `[writable]` Obligation
-    ///   8. `[writable]` Obligation token mint
-    ///   9. `[writable]` Obligation token output
-    ///   10 `[]` Lending market account.
-    ///   11 `[]` Derived lending market authority.
-    ///   12 `[signer]` User transfer authority ($authority).
-    ///   13 `[]` Dex market
-    ///   14 `[]` Dex market order book side
-    ///   15 `[]` Temporary memory
-    ///   16 `[]` Clock sysvar
-    ///   17 `[]` Token program id
-    ///   18 `[optional, writable]` Deposit reserve collateral host fee receiver account.
-    BorrowReserveLiquidity {
-        // TODO: slippage constraint
-        /// Amount whose usage depends on `amount_type`
-        amount: u64,
-        /// Describe how the amount should be treated
-        amount_type: BorrowAmountType,
-    },
-
->>>>>>> 7985a6e0
     // 6
     /// Initializes a new lending market obligation.
     ///
@@ -499,14 +406,6 @@
                 msg!("Instruction cannot be unpacked");
                 return Err(LendingError::InstructionUnpackError.into());
             }
-<<<<<<< HEAD
-=======
-            12 => {
-                let (amount, _rest) = Self::unpack_u64(rest)?;
-                Self::FlashLoan { amount }
-            }
-            _ => return Err(LendingError::InstructionUnpackError.into()),
->>>>>>> 7985a6e0
         })
     }
 
@@ -695,12 +594,7 @@
     reserve_liquidity_fee_receiver_pubkey: Pubkey,
     reserve_collateral_mint_pubkey: Pubkey,
     reserve_collateral_supply_pubkey: Pubkey,
-<<<<<<< HEAD
     quote_token_mint_pubkey: Pubkey,
-=======
-    reserve_collateral_fees_receiver_pubkey: Pubkey,
-    flash_loan_fees_receiver_pubkey: Pubkey,
->>>>>>> 7985a6e0
     lending_market_pubkey: Pubkey,
     lending_market_owner_pubkey: Pubkey,
     user_transfer_authority_pubkey: Pubkey,
@@ -719,12 +613,7 @@
         AccountMeta::new(reserve_liquidity_fee_receiver_pubkey, false),
         AccountMeta::new(reserve_collateral_mint_pubkey, false),
         AccountMeta::new(reserve_collateral_supply_pubkey, false),
-<<<<<<< HEAD
         AccountMeta::new_readonly(quote_token_mint_pubkey, false),
-=======
-        AccountMeta::new(reserve_collateral_fees_receiver_pubkey, false),
-        AccountMeta::new(flash_loan_fees_receiver_pubkey, false),
->>>>>>> 7985a6e0
         AccountMeta::new_readonly(lending_market_pubkey, false),
         AccountMeta::new_readonly(lending_market_authority_pubkey, false),
         AccountMeta::new_readonly(lending_market_owner_pubkey, true),
@@ -1099,42 +988,4 @@
         accounts,
         data: LendingInstruction::FlashLoan { amount }.pack(),
     }
-}
-
-/// Creates a `FlashLoan` instruction.
-#[allow(clippy::too_many_arguments)]
-pub fn flash_loan(
-    program_id: Pubkey,
-    amount: u64,
-    reserve_liquidity_pubkey: Pubkey,
-    destination_liquidity_pubkey: Pubkey,
-    reserve_pubkey: Pubkey,
-    lending_market_pubkey: Pubkey,
-    derived_lending_market_authority_pubkey: Pubkey,
-    flash_loan_receiver_pubkey: Pubkey,
-    flash_loan_fees_reciver_pubkey: Pubkey,
-    host_fee_recipient_pubkey: Pubkey,
-    flash_loan_receiver_program_account_pubkeys: Vec<Pubkey>,
-) -> Instruction {
-    let mut accounts = vec![
-        AccountMeta::new(reserve_liquidity_pubkey, false),
-        AccountMeta::new(destination_liquidity_pubkey, false),
-        AccountMeta::new_readonly(reserve_pubkey, false),
-        AccountMeta::new_readonly(lending_market_pubkey, false),
-        AccountMeta::new_readonly(derived_lending_market_authority_pubkey, false),
-        AccountMeta::new_readonly(flash_loan_receiver_pubkey, false),
-        AccountMeta::new_readonly(spl_token::id(), false),
-        AccountMeta::new(flash_loan_fees_reciver_pubkey, false),
-        AccountMeta::new(host_fee_recipient_pubkey, false),
-    ];
-    accounts.extend(
-        flash_loan_receiver_program_account_pubkeys
-            .into_iter()
-            .map(|additional_param| AccountMeta::new(additional_param, false)),
-    );
-    Instruction {
-        program_id,
-        accounts,
-        data: LendingInstruction::FlashLoan { amount }.pack(),
-    }
 }