--- conflicted
+++ resolved
@@ -207,11 +207,7 @@
         let mut config = TEST_RESERVE_CONFIG;
         config.fees = ReserveFees {
             borrow_fee_wad: 10_000_000_000_000_000,
-<<<<<<< HEAD
-            flash_loan_fee_wad: 10_000_000_000_000_000,
-=======
             flash_loan_fee_wad: 1_000_000_000_000_000_000,
->>>>>>> 0686e1a5
             host_fee_percentage: 101,
         };
 
