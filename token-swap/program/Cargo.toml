[package]
name = "spl-token-swap"
version = "0.1.0"
description = "Solana Program Library Token Swap"
authors = ["Solana Maintainers <maintainers@solana.foundation>"]
repository = "https://github.com/solana-labs/solana-program-library"
license = "Apache-2.0"
edition = "2018"

[features]
no-entrypoint = []
production = []
fuzz = ["arbitrary"]

[dependencies]
arrayref = "0.3.6"
num-derive = "0.3"
num-traits = "0.2"
solana-program = "1.4.9"
spl-token = { version = "3.0", path = "../../token/program", features = [ "no-entrypoint" ] }
thiserror = "1.0"
<<<<<<< HEAD
arbitrary = { version = "0.4", features = ["derive"], optional = true }
=======
uint = "0.8"
>>>>>>> aa8fafeb

[dev-dependencies]
solana-sdk = "1.4.9"
sim =  { path = "./sim" }

[lib]
crate-type = ["cdylib", "lib"]<|MERGE_RESOLUTION|>--- conflicted
+++ resolved
@@ -19,11 +19,8 @@
 solana-program = "1.4.9"
 spl-token = { version = "3.0", path = "../../token/program", features = [ "no-entrypoint" ] }
 thiserror = "1.0"
-<<<<<<< HEAD
+uint = "0.8"
 arbitrary = { version = "0.4", features = ["derive"], optional = true }
-=======
-uint = "0.8"
->>>>>>> aa8fafeb
 
 [dev-dependencies]
 solana-sdk = "1.4.9"
