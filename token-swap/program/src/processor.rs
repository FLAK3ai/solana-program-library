//! Program state processor

use crate::constraints::{SwapConstraints, SWAP_CONSTRAINTS};
use crate::{
    curve::{
        base::{SwapCurve, SwapResult},
        calculator::{RoundDirection, TradeDirection},
        fees::Fees,
    },
    error::SwapError,
    instruction::{
        swap_flags, DepositAllTokenTypes, DepositSingleTokenTypeExactAmountIn, DeregisterPool,
        Initialize, Swap, SwapInstruction, WithdrawAllTokenTypes,
        WithdrawSingleTokenTypeExactAmountOut,
    },
    state::{PoolRegistry, SwapState, SwapV1, SwapVersion},
};
use num_traits::FromPrimitive;
use solana_program::{
    account_info::{next_account_info, AccountInfo},
    decode_error::DecodeError,
    entrypoint::ProgramResult,
    msg,
    program::{invoke, invoke_signed},
    program_error::{PrintProgramError, ProgramError},
    program_option::COption,
    program_pack::Pack,
    pubkey::Pubkey,
    rent::Rent,
    system_instruction,
    sysvar::Sysvar,
};
use spl_associated_token_account::get_associated_token_address;
use std::convert::TryInto;


/// For unit testing, we need to use a owner key when generating ATAs.
/// This matches the one in the unit test
#[cfg(not(feature = "production"))]
pub const TEST_OWNER_KEY: &str = "5Cebzty8iwgAUx9jyfZVAT2iMvXBECLwEVgT6T8KYmvS";

/// Program state handler.
pub struct Processor {}
impl Processor {
    /// Unpacks a spl_token `Account`.
    pub fn unpack_token_account(
        account_info: &AccountInfo,
        token_program_id: &Pubkey,
    ) -> Result<spl_token::state::Account, SwapError> {
        if account_info.owner != token_program_id {
            Err(SwapError::IncorrectTokenProgramId)
        } else {
            spl_token::state::Account::unpack(&account_info.data.borrow())
                .map_err(|_| SwapError::ExpectedAccount)
        }
    }

    /// Unpacks a spl_token `Mint`.
    pub fn unpack_mint(
        account_info: &AccountInfo,
        token_program_id: &Pubkey,
    ) -> Result<spl_token::state::Mint, SwapError> {
        if account_info.owner != token_program_id {
            Err(SwapError::IncorrectTokenProgramId)
        } else {
            spl_token::state::Mint::unpack(&account_info.data.borrow())
                .map_err(|_| SwapError::ExpectedMint)
        }
    }

    /// Calculates the authority id by generating a program address.
    pub fn authority_id(
        program_id: &Pubkey,
        my_info: &Pubkey,
        nonce: u8,
    ) -> Result<Pubkey, SwapError> {
        Pubkey::create_program_address(&[&my_info.to_bytes()[..32], &[nonce]], program_id)
            .or(Err(SwapError::InvalidProgramAddress))
    }

    /// Issue a spl_token `Burn` instruction.
    pub fn token_burn<'a>(
        swap: &Pubkey,
        token_program: AccountInfo<'a>,
        burn_account: AccountInfo<'a>,
        mint: AccountInfo<'a>,
        authority: AccountInfo<'a>,
        nonce: u8,
        amount: u64,
    ) -> Result<(), ProgramError> {
        let swap_bytes = swap.to_bytes();
        let authority_signature_seeds = [&swap_bytes[..32], &[nonce]];
        let signers = &[&authority_signature_seeds[..]];

        let ix = spl_token::instruction::burn(
            token_program.key,
            burn_account.key,
            mint.key,
            authority.key,
            &[],
            amount,
        )?;

        invoke_signed(
            &ix,
            &[burn_account, mint, authority, token_program],
            signers,
        )
    }

    /// Issue a spl_token `MintTo` instruction.
    pub fn token_mint_to<'a>(
        swap: &Pubkey,
        token_program: AccountInfo<'a>,
        mint: AccountInfo<'a>,
        destination: AccountInfo<'a>,
        authority: AccountInfo<'a>,
        nonce: u8,
        amount: u64,
    ) -> Result<(), ProgramError> {
        let swap_bytes = swap.to_bytes();
        let authority_signature_seeds = [&swap_bytes[..32], &[nonce]];
        let signers = &[&authority_signature_seeds[..]];
        let ix = spl_token::instruction::mint_to(
            token_program.key,
            mint.key,
            destination.key,
            authority.key,
            &[],
            amount,
        )?;

        invoke_signed(&ix, &[mint, destination, authority, token_program], signers)
    }

    /// Issue a spl_token `Transfer` instruction.
    pub fn token_transfer<'a>(
        swap: &Pubkey,
        token_program: AccountInfo<'a>,
        source: AccountInfo<'a>,
        destination: AccountInfo<'a>,
        authority: AccountInfo<'a>,
        nonce: u8,
        amount: u64,
    ) -> Result<(), ProgramError> {
        let swap_bytes = swap.to_bytes();
        let authority_signature_seeds = [&swap_bytes[..32], &[nonce]];
        let signers = &[&authority_signature_seeds[..]];

        let ix = spl_token::instruction::transfer(
            token_program.key,
            source.key,
            destination.key,
            authority.key,
            &[],
            amount,
        )?;
        invoke_signed(
            &ix,
            &[source, destination, authority, token_program],
            signers,
        )
    }

    #[allow(clippy::too_many_arguments)]
    fn check_accounts(
        token_swap: &dyn SwapState,
        program_id: &Pubkey,
        swap_account_info: &AccountInfo,
        authority_info: &AccountInfo,
        token_a_info: &AccountInfo,
        token_b_info: &AccountInfo,
        pool_mint_info: &AccountInfo,
        token_program_info: &AccountInfo,
        user_token_a_info: Option<&AccountInfo>,
        user_token_b_info: Option<&AccountInfo>,
        pool_fee_account_info: Option<&AccountInfo>,
    ) -> ProgramResult {
        if swap_account_info.owner != program_id {
            return Err(ProgramError::IncorrectProgramId);
        }
        if *authority_info.key
            != Self::authority_id(program_id, swap_account_info.key, token_swap.nonce())?
        {
            return Err(SwapError::InvalidProgramAddress.into());
        }
        if *token_a_info.key != *token_swap.token_a_account() {
            return Err(SwapError::IncorrectSwapAccount.into());
        }
        if *token_b_info.key != *token_swap.token_b_account() {
            return Err(SwapError::IncorrectSwapAccount.into());
        }
        if *pool_mint_info.key != *token_swap.pool_mint() {
            return Err(SwapError::IncorrectPoolMint.into());
        }
        if *token_program_info.key != *token_swap.token_program_id() {
            return Err(SwapError::IncorrectTokenProgramId.into());
        }
        if let Some(user_token_a_info) = user_token_a_info {
            if token_a_info.key == user_token_a_info.key {
                return Err(SwapError::InvalidInput.into());
            }
        }
        if let Some(user_token_b_info) = user_token_b_info {
            if token_b_info.key == user_token_b_info.key {
                return Err(SwapError::InvalidInput.into());
            }
        }
        if let Some(pool_fee_account_info) = pool_fee_account_info {
            if *pool_fee_account_info.key != *token_swap.pool_fee_account() {
                return Err(SwapError::IncorrectFeeAccount.into());
            }
        }
        Ok(())
    }

    /// Processes an [Initialize](enum.Instruction.html).
    pub fn process_initialize(
        program_id: &Pubkey,
        nonce: u8,
        fees: Fees,
        swap_curve: SwapCurve,
        pool_nonce: u8,
        accounts: &[AccountInfo],
        swap_constraints: &Option<SwapConstraints>,
    ) -> ProgramResult {
        let account_info_iter = &mut accounts.iter();
        let payer_info = next_account_info(account_info_iter)?;
        let swap_info = next_account_info(account_info_iter)?;
        let authority_info = next_account_info(account_info_iter)?;
        let token_a_info = next_account_info(account_info_iter)?;
        let token_b_info = next_account_info(account_info_iter)?;
        let pool_mint_info = next_account_info(account_info_iter)?;
        let fee_account_info = next_account_info(account_info_iter)?;
        let destination_info = next_account_info(account_info_iter)?;
        let token_program_info = next_account_info(account_info_iter)?;
        let pool_registry_info = next_account_info(account_info_iter)?;
        let system_program_info = next_account_info(account_info_iter)?;
        let rent_sysvar_info = next_account_info(account_info_iter)?;
        let rent = &Rent::from_account_info(rent_sysvar_info)?;

        let mut pool_registry = PoolRegistry::load(pool_registry_info, program_id)?;
        if !pool_registry.is_initialized {
            return Err(ProgramError::AccountAlreadyInitialized);
        }

        let token_program_id = *token_program_info.key;
        if SwapVersion::is_initialized(&swap_info.data.borrow()) {
            return Err(SwapError::AlreadyInUse.into());
        }

        if *authority_info.key != Self::authority_id(program_id, swap_info.key, nonce)? {
            return Err(SwapError::InvalidProgramAddress.into());
        }

        let token_a = Self::unpack_token_account(token_a_info, &token_program_id)?;
        let token_b = Self::unpack_token_account(token_b_info, &token_program_id)?;
        let fee_account = Self::unpack_token_account(fee_account_info, &token_program_id)?;
        let destination = Self::unpack_token_account(destination_info, &token_program_id)?;
        let pool_mint = Self::unpack_mint(pool_mint_info, &token_program_id)?;

        if *authority_info.key != token_a.owner {
            return Err(SwapError::InvalidOwner.into());
        }
        if *authority_info.key != token_b.owner {
            return Err(SwapError::InvalidOwner.into());
        }
        if *authority_info.key == destination.owner {
            return Err(SwapError::InvalidOutputOwner.into());
        }
        if *authority_info.key == fee_account.owner {
            return Err(SwapError::InvalidOutputOwner.into());
        }
        if COption::Some(*authority_info.key) != pool_mint.mint_authority {
            return Err(SwapError::InvalidOwner.into());
        }

        if token_a.mint == token_b.mint {
            return Err(SwapError::RepeatedMint.into());
        }
        swap_curve
            .calculator
            .validate_supply(token_a.amount, token_b.amount)?;
        if token_a.delegate.is_some() {
            return Err(SwapError::InvalidDelegate.into());
        }
        if token_b.delegate.is_some() {
            return Err(SwapError::InvalidDelegate.into());
        }
        if token_a.close_authority.is_some() {
            return Err(SwapError::InvalidCloseAuthority.into());
        }
        if token_b.close_authority.is_some() {
            return Err(SwapError::InvalidCloseAuthority.into());
        }

        if pool_mint.supply != 0 {
            return Err(SwapError::InvalidSupply.into());
        }
        if pool_mint.freeze_authority.is_some() {
            return Err(SwapError::InvalidFreezeAuthority.into());
        }
        if *pool_mint_info.key != fee_account.mint {
            return Err(SwapError::IncorrectPoolMint.into());
        }

        let mut seed_key_vec = Vec::new();
        seed_key_vec.push(token_a.mint.to_bytes());
        seed_key_vec.push(token_b.mint.to_bytes());
        seed_key_vec.sort_unstable();

        // Although this is less efficient, it prevents a malicious attacker providing a nonce
        // that produces a different valid address, allowing them to inject duplicate/fake pools.
        let (pool_pda, pool_pda_nonce) = Pubkey::find_program_address(
            &[
                &seed_key_vec[0][..32],
                &seed_key_vec[1][..32],
                &[swap_curve.curve_type as u8],
            ],
            program_id,
        );

        if *swap_info.key != pool_pda || pool_nonce != pool_pda_nonce {
            return Err(SwapError::InvalidProgramAddress.into());
        }

        let pool_signer_seeds: &[&[_]] = &[&[
            &seed_key_vec[0][..32],
            &seed_key_vec[1][..32],
            &[swap_curve.curve_type as u8],
            &[pool_nonce],
        ]];

        if let Some(swap_constraints) = swap_constraints {
            let owner_key = swap_constraints
                .owner_key
                .parse::<Pubkey>()
                .map_err(|_| SwapError::InvalidOwner)?;
            if fee_account.owner != owner_key {
                return Err(SwapError::InvalidOwner.into());
            }

            let required_mint = swap_constraints
                .required_mint
                .parse::<Pubkey>()
                .map_err(|_| SwapError::InvalidMint)?;
            if token_a.mint != required_mint && token_b.mint != required_mint {
                return Err(SwapError::InvalidMint.into());
            }

            swap_constraints.validate_curve(&swap_curve)?;
            swap_constraints.validate_fees(&fees)?;
        }
        fees.validate()?;
        swap_curve.calculator.validate()?;

        invoke_signed(
            &system_instruction::create_account(
                payer_info.key,
                &pool_pda,
                1.max(rent.minimum_balance(SwapVersion::LATEST_LEN)),
                SwapVersion::LATEST_LEN as u64,
                program_id,
            ),
            &[
                payer_info.clone(),
                swap_info.clone(),
                system_program_info.clone(),
            ],
            pool_signer_seeds,
        )?;

        pool_registry.append(&pool_pda);

        let initial_amount = swap_curve.calculator.new_pool_supply();

        Self::token_mint_to(
            swap_info.key,
            token_program_info.clone(),
            pool_mint_info.clone(),
            destination_info.clone(),
            authority_info.clone(),
            nonce,
            to_u64(initial_amount)?,
        )?;

        let obj = SwapVersion::SwapV1(SwapV1 {
            is_initialized: true,
            nonce,
            token_program_id,
            token_a: *token_a_info.key,
            token_b: *token_b_info.key,
            pool_mint: *pool_mint_info.key,
            token_a_mint: token_a.mint,
            token_b_mint: token_b.mint,
            pool_fee_account: *fee_account_info.key,
            fees,
            swap_curve,
            pool_nonce,
        });
        SwapVersion::pack(obj, &mut swap_info.data.borrow_mut())?;
        Ok(())
    }

    /// Processes an [RoutedSwap](enum.Instruction.html).
    pub fn process_routed_swap(
        program_id: &Pubkey,
        amount_in: u64,
        minimum_amount_out: u64,
        flags: u8,
        accounts: &[AccountInfo],
    ) -> ProgramResult {
        //we cut the owner fees when routing through pools
        const ROUTED_OWNER_FEE_NUMERATOR_MULT: u64 = 6;
        const ROUTED_OWNER_FEE_DENOMINATOR_MULT: u64 = 10;

        let account_info_iter = &mut accounts.iter();
        let swap_info = next_account_info(account_info_iter)?;
        let authority_info = next_account_info(account_info_iter)?;
        let user_transfer_authority_info = next_account_info(account_info_iter)?;
        let source_info = next_account_info(account_info_iter)?;
        let swap_source_info = next_account_info(account_info_iter)?;
        let swap_destination_info = next_account_info(account_info_iter)?;
        let destination_info = next_account_info(account_info_iter)?;
        let pool_mint_info = next_account_info(account_info_iter)?;
        let pool_fee_account_info = next_account_info(account_info_iter)?;
        let token_program_info = next_account_info(account_info_iter)?;

        let swap_info2 = next_account_info(account_info_iter)?;
        let authority_info2 = next_account_info(account_info_iter)?;
        let source_info2 = destination_info; //source is prior destination
        let swap_source_info2 = next_account_info(account_info_iter)?;
        let swap_destination_info2 = next_account_info(account_info_iter)?;
        let destination_info2 = next_account_info(account_info_iter)?;
        let pool_mint_info2 = next_account_info(account_info_iter)?;
        let pool_fee_account_info2 = next_account_info(account_info_iter)?;
        let refund_account_info = next_account_info(account_info_iter)?;

        let token_b = Self::unpack_token_account(destination_info, token_program_info.key)?;
        if token_b.amount > 0 {
            return Err(SwapError::RoutedSwapRequiresEmptyIntermediary.into());
        }

        //we could knock the owner fee in half since its a double swap
        if swap_info.owner != program_id {
            return Err(ProgramError::IncorrectProgramId);
        }
        let token_swap = SwapVersion::unpack(&swap_info.data.borrow())?;
        let new_numerator = token_swap
            .fees()
            .owner_trade_fee_numerator
            .checked_mul(ROUTED_OWNER_FEE_NUMERATOR_MULT)
            .unwrap();
        let new_denominator = token_swap
            .fees()
            .owner_trade_fee_denominator
            .checked_mul(ROUTED_OWNER_FEE_DENOMINATOR_MULT)
            .unwrap();

        let swap_result1 = Self::process_swap_internal(
            true,
            flags & swap_flags::CLOSE_OUTPUT > 0,
            flags & swap_flags::CLOSE_INPUT > 0,
            program_id,
            amount_in,
            //we frankly don't care how much this swaps, we'll do the min out check on the second swap
            0,
            swap_info,
            authority_info,
            user_transfer_authority_info,
            source_info,
            swap_source_info,
            swap_destination_info,
            destination_info,
            pool_mint_info,
            pool_fee_account_info,
            Some(refund_account_info),
            token_program_info,
            Some((new_numerator, new_denominator)),
        )?;

        msg!("first swap: {:?}", swap_result1);

        //second swap

        let swap_result2 = Self::process_swap_internal(
            true,
            flags & swap_flags::CLOSE_OUTPUT_2 > 0,
            flags & swap_flags::CLOSE_INPUT_2 > 0,
            program_id,
            //amount of swap1 out becomes swap 2 in
            swap_result1.destination_amount_swapped.try_into().unwrap(),
            //this is where the slippage checks would take hold
            minimum_amount_out,
            swap_info2,
            authority_info2,
            user_transfer_authority_info,
            source_info2,
            swap_source_info2,
            swap_destination_info2,
            destination_info2,
            pool_mint_info2,
            pool_fee_account_info2,
            Some(refund_account_info),
            token_program_info,
            //None,
            Some((new_numerator, new_denominator)),
        )?;

        msg!("second swap: {:?}", swap_result2);

        Ok(())
    }

    /// Processes an [Swap](enum.Instruction.html).
    pub fn process_swap(
        program_id: &Pubkey,
        amount_in: u64,
        minimum_amount_out: u64,
        flags: u8,
        accounts: &[AccountInfo],
    ) -> ProgramResult {
        let account_info_iter = &mut accounts.iter();
        let swap_info = next_account_info(account_info_iter)?;
        let authority_info = next_account_info(account_info_iter)?;
        let user_transfer_authority_info = next_account_info(account_info_iter)?;
        let source_info = next_account_info(account_info_iter)?;
        let swap_source_info = next_account_info(account_info_iter)?;
        let swap_destination_info = next_account_info(account_info_iter)?;
        let destination_info = next_account_info(account_info_iter)?;
        let pool_mint_info = next_account_info(account_info_iter)?;
        let pool_fee_account_info = next_account_info(account_info_iter)?;
        let refund_account_info = next_account_info(account_info_iter)?;
        let token_program_info = next_account_info(account_info_iter)?;

        let _swap_result = Self::process_swap_internal(
            false,
            flags & swap_flags::CLOSE_OUTPUT > 0,
            flags & swap_flags::CLOSE_INPUT > 0,
            program_id,
            amount_in,
            minimum_amount_out,
            swap_info,
            authority_info,
            user_transfer_authority_info,
            source_info,
            swap_source_info,
            swap_destination_info,
            destination_info,
            pool_mint_info,
            pool_fee_account_info,
            Some(refund_account_info),
            token_program_info,
            None,
        )?;

        Ok(())
    }

    fn process_swap_internal<'a>(
        collect_dust: bool,
        output_unwrap: bool,
        input_unwrap: bool,
        program_id: &Pubkey,
        amount_in: u64,
        minimum_amount_out: u64,
        swap_info: &AccountInfo<'a>,
        authority_info: &AccountInfo<'a>,
        user_transfer_authority_info: &AccountInfo<'a>,
        source_info: &AccountInfo<'a>,
        swap_source_info: &AccountInfo<'a>,
        swap_destination_info: &AccountInfo<'a>,
        destination_info: &AccountInfo<'a>,
        pool_mint_info: &AccountInfo<'a>,
        pool_fee_account_info: &AccountInfo<'a>,
        refund_account_info: Option<&AccountInfo<'a>>,
        token_program_info: &AccountInfo<'a>,
        owner_trade_fee_numerator_denominator_override: Option<(u64, u64)>,
    ) -> Result<SwapResult, ProgramError> {
        if swap_info.owner != program_id {
            return Err(ProgramError::IncorrectProgramId);
        }
        let token_swap = SwapVersion::unpack(&swap_info.data.borrow())?;

        if *authority_info.key != Self::authority_id(program_id, swap_info.key, token_swap.nonce())?
        {
            return Err(SwapError::InvalidProgramAddress.into());
        }
        if !(*swap_source_info.key == *token_swap.token_a_account()
            || *swap_source_info.key == *token_swap.token_b_account())
        {
            return Err(SwapError::IncorrectSwapAccount.into());
        }
        if !(*swap_destination_info.key == *token_swap.token_a_account()
            || *swap_destination_info.key == *token_swap.token_b_account())
        {
            return Err(SwapError::IncorrectSwapAccount.into());
        }
        if *swap_source_info.key == *swap_destination_info.key {
            return Err(SwapError::InvalidInput.into());
        }
        if swap_source_info.key == source_info.key {
            return Err(SwapError::InvalidInput.into());
        }
        if swap_destination_info.key == destination_info.key {
            return Err(SwapError::InvalidInput.into());
        }
        if *pool_mint_info.key != *token_swap.pool_mint() {
            return Err(SwapError::IncorrectPoolMint.into());
        }
        if *pool_fee_account_info.key != *token_swap.pool_fee_account() {
            return Err(SwapError::IncorrectFeeAccount.into());
        }
        if *token_program_info.key != *token_swap.token_program_id() {
            return Err(SwapError::IncorrectTokenProgramId.into());
        }

        let mut fees = token_swap.fees().clone();
        if owner_trade_fee_numerator_denominator_override.is_some() {
            let nd = owner_trade_fee_numerator_denominator_override.unwrap();
            fees.owner_trade_fee_numerator = nd.0;
            fees.owner_trade_fee_denominator = nd.1;
        }

        let source_account =
            Self::unpack_token_account(swap_source_info, token_swap.token_program_id())?;
        let dest_account =
            Self::unpack_token_account(swap_destination_info, token_swap.token_program_id())?;
        let pool_mint = Self::unpack_mint(pool_mint_info, token_swap.token_program_id())?;

        let trade_direction = if *swap_source_info.key == *token_swap.token_a_account() {
            TradeDirection::AtoB
        } else {
            TradeDirection::BtoA
        };
        let amount_in_u128 = to_u128(amount_in)?;
        let mut result = token_swap
            .swap_curve()
            .swap(
                amount_in_u128,
                to_u128(source_account.amount)?,
                to_u128(dest_account.amount)?,
                trade_direction,
                &fees,
            )
            .ok_or(SwapError::ZeroTradingTokens)?;

        if collect_dust {
            //note that if this was off significantly, the output slippage
            //would be triggered
            result.source_amount_swapped = amount_in_u128;
        }
        //unmut
        let result = result;

        if result.destination_amount_swapped < to_u128(minimum_amount_out)? {
            return Err(SwapError::ExceededSlippage.into());
        }

        let (swap_token_a_amount, swap_token_b_amount) = match trade_direction {
            TradeDirection::AtoB => (
                result.new_swap_source_amount,
                result.new_swap_destination_amount,
            ),
            TradeDirection::BtoA => (
                result.new_swap_destination_amount,
                result.new_swap_source_amount,
            ),
        };

        Self::token_transfer(
            swap_info.key,
            token_program_info.clone(),
            source_info.clone(),
            swap_source_info.clone(),
            user_transfer_authority_info.clone(),
            token_swap.nonce(),
            to_u64(result.source_amount_swapped)?,
        )?;

        let pool_token_amount = token_swap
            .swap_curve()
            .withdraw_single_token_type_exact_out(
                result.owner_fee,
                swap_token_a_amount,
                swap_token_b_amount,
                to_u128(pool_mint.supply)?,
                trade_direction,
                &fees,
            )
            .ok_or(SwapError::FeeCalculationFailure)?;

<<<<<<< HEAD
=======

>>>>>>> 82225453
        //if the pool fee account doesn't exist, we have to resort to no fees
        let valid_fee_account =
            Self::unpack_token_account(pool_fee_account_info, token_program_info.key).is_ok();
        if !valid_fee_account {
            msg!("cannot pay fees to {}", pool_fee_account_info.key);
        //otherwise, pay fees if there are any
        } else if pool_token_amount > 0 {
            Self::token_mint_to(
                swap_info.key,
                token_program_info.clone(),
                pool_mint_info.clone(),
                pool_fee_account_info.clone(),
                authority_info.clone(),
                token_swap.nonce(),
                to_u64(pool_token_amount)?,
            )?;
        }

        Self::token_transfer(
            swap_info.key,
            token_program_info.clone(),
            swap_destination_info.clone(),
            destination_info.clone(),
            authority_info.clone(),
            token_swap.nonce(),
            to_u64(result.destination_amount_swapped)?,
        )?;

        //some checks to prevent stranded token and unwrap sol

        //CHECK FOR INPUT CLOSING CAPABILITY
        //this could be wrapped sol temp account, or second swap of a route
        //in both cases the token would be owned by the xfer auth, which shouldn't be the refundee
        if input_unwrap {
            let token_a = Self::unpack_token_account(source_info, token_program_info.key)?;
            let owner_is_refundee = match refund_account_info {
                None => false,
                Some(r) => *r.key == token_a.owner,
            };
            //if we have permission to close out this account
            if token_a.owner == *user_transfer_authority_info.key {
                //if the owner isn't the refundee then this must be a temp account
                //A non-native temp account on the input should always be left empty so we can close it
                //this is stopping a caller from shooting themselves in the foot
                if !owner_is_refundee && token_a.amount > 0 && !token_a.is_native() {
                    return Err(SwapError::NonRefundeeTransferAuthorityNotEmpty.into());
                }

                //if empty, we close it
                if token_a.amount == 0 || token_a.is_native() {
                    if refund_account_info.is_none() {
                        return Err(SwapError::TransferAuthorityOwnsButRefundeeNotProvided.into());
                    }

                    let refund = refund_account_info.unwrap();
                    invoke(
                        &spl_token::instruction::close_account(
                            token_program_info.key,
                            source_info.key,
                            refund.key,
                            user_transfer_authority_info.key,
                            &[],
                        )?,
                        &[
                            source_info.clone(),
                            refund.clone(),
                            user_transfer_authority_info.clone(),
                        ],
                    )?;
                }
            //we could have closed but authority was set wrong, just leave a message
            } else if token_a.is_native() {
                msg!("couldn't close input native token account automatically; user transfer authority must own");
            } else if token_a.amount == 0 {
                msg!("couldn't close input empty token account automatically; user transfer authority must own");
            }
        }

        //CHECK FOR OUTPUT CLOSING CAPABILITY
        //this is only for output accounts that are wrapped SOL
        //when that is the case, we can close them and send the SOL to the refundee
        if output_unwrap {
            let token_b = Self::unpack_token_account(destination_info, token_program_info.key)?;

            let owner_is_refundee = match refund_account_info {
                None => false,
                Some(r) => *r.key == token_b.owner,
            };

            //if we can potentially close out this account
            if token_b.owner == *user_transfer_authority_info.key {
                //this is a safety check. if the owner isn't the refundee then this
                //must be a temp authority. A temp authority on the output should ONLY
                //be used for WSOL
                if !owner_is_refundee && !token_b.is_native() {
                    return Err(SwapError::NonRefundeeTransferAuthorityOwnsNonNative.into());
                }

                if token_b.is_native() {
                    if refund_account_info.is_none() {
                        return Err(SwapError::TransferAuthorityOwnsButRefundeeNotProvided.into());
                    }
                    let refund = refund_account_info.unwrap();
                    invoke(
                        &spl_token::instruction::close_account(
                            token_program_info.key,
                            destination_info.key,
                            refund.key,
                            user_transfer_authority_info.key,
                            &[],
                        )?,
                        &[
                            destination_info.clone(),
                            refund.clone(),
                            user_transfer_authority_info.clone(),
                        ],
                    )?;
                }
            //we should have closed but authority was set wrong, just leave a message?
            } else if token_b.is_native() {
                msg!("couldn't close native token; user transfer authority must own");
            }
        }

        Ok(result)
    }

    /// Processes an [DepositAllTokenTypes](enum.Instruction.html).
    pub fn process_deposit_all_token_types(
        program_id: &Pubkey,
        pool_token_amount: u64,
        maximum_token_a_amount: u64,
        maximum_token_b_amount: u64,
        accounts: &[AccountInfo],
    ) -> ProgramResult {
        let account_info_iter = &mut accounts.iter();
        let swap_info = next_account_info(account_info_iter)?;
        let authority_info = next_account_info(account_info_iter)?;
        let user_transfer_authority_info = next_account_info(account_info_iter)?;
        let source_a_info = next_account_info(account_info_iter)?;
        let source_b_info = next_account_info(account_info_iter)?;
        let token_a_info = next_account_info(account_info_iter)?;
        let token_b_info = next_account_info(account_info_iter)?;
        let pool_mint_info = next_account_info(account_info_iter)?;
        let dest_info = next_account_info(account_info_iter)?;
        let token_program_info = next_account_info(account_info_iter)?;

        let token_swap = SwapVersion::unpack(&swap_info.data.borrow())?;
        let calculator = &token_swap.swap_curve().calculator;
        if !calculator.allows_deposits() {
            return Err(SwapError::UnsupportedCurveOperation.into());
        }
        Self::check_accounts(
            token_swap.as_ref(),
            program_id,
            swap_info,
            authority_info,
            token_a_info,
            token_b_info,
            pool_mint_info,
            token_program_info,
            Some(source_a_info),
            Some(source_b_info),
            None,
        )?;

        let token_a = Self::unpack_token_account(token_a_info, token_swap.token_program_id())?;
        let token_b = Self::unpack_token_account(token_b_info, token_swap.token_program_id())?;
        let pool_mint = Self::unpack_mint(pool_mint_info, token_swap.token_program_id())?;
        let current_pool_mint_supply = to_u128(pool_mint.supply)?;
        let (pool_token_amount, pool_mint_supply) = if current_pool_mint_supply > 0 {
            (to_u128(pool_token_amount)?, current_pool_mint_supply)
        } else {
            (calculator.new_pool_supply(), calculator.new_pool_supply())
        };

        let results = calculator
            .pool_tokens_to_trading_tokens(
                pool_token_amount,
                pool_mint_supply,
                to_u128(token_a.amount)?,
                to_u128(token_b.amount)?,
                RoundDirection::Ceiling,
            )
            .ok_or(SwapError::ZeroTradingTokens)?;
        let token_a_amount = to_u64(results.token_a_amount)?;
        if token_a_amount > maximum_token_a_amount {
            return Err(SwapError::ExceededSlippage.into());
        }
        if token_a_amount == 0 {
            return Err(SwapError::ZeroTradingTokens.into());
        }
        let token_b_amount = to_u64(results.token_b_amount)?;
        if token_b_amount > maximum_token_b_amount {
            return Err(SwapError::ExceededSlippage.into());
        }
        if token_b_amount == 0 {
            return Err(SwapError::ZeroTradingTokens.into());
        }

        let pool_token_amount = to_u64(pool_token_amount)?;

        Self::token_transfer(
            swap_info.key,
            token_program_info.clone(),
            source_a_info.clone(),
            token_a_info.clone(),
            user_transfer_authority_info.clone(),
            token_swap.nonce(),
            token_a_amount,
        )?;
        Self::token_transfer(
            swap_info.key,
            token_program_info.clone(),
            source_b_info.clone(),
            token_b_info.clone(),
            user_transfer_authority_info.clone(),
            token_swap.nonce(),
            token_b_amount,
        )?;
        Self::token_mint_to(
            swap_info.key,
            token_program_info.clone(),
            pool_mint_info.clone(),
            dest_info.clone(),
            authority_info.clone(),
            token_swap.nonce(),
            pool_token_amount,
        )?;

        Ok(())
    }

    /// Processes an [WithdrawAllTokenTypes](enum.Instruction.html).
    pub fn process_withdraw_all_token_types(
        program_id: &Pubkey,
        pool_token_amount: u64,
        minimum_token_a_amount: u64,
        minimum_token_b_amount: u64,
        accounts: &[AccountInfo],
    ) -> ProgramResult {
        let account_info_iter = &mut accounts.iter();
        let swap_info = next_account_info(account_info_iter)?;
        let authority_info = next_account_info(account_info_iter)?;
        let user_transfer_authority_info = next_account_info(account_info_iter)?;
        let pool_mint_info = next_account_info(account_info_iter)?;
        let source_info = next_account_info(account_info_iter)?;
        let token_a_info = next_account_info(account_info_iter)?;
        let token_b_info = next_account_info(account_info_iter)?;
        let dest_token_a_info = next_account_info(account_info_iter)?;
        let dest_token_b_info = next_account_info(account_info_iter)?;
        let pool_fee_account_info = next_account_info(account_info_iter)?;
        let token_program_info = next_account_info(account_info_iter)?;

        let token_swap = SwapVersion::unpack(&swap_info.data.borrow())?;
        Self::check_accounts(
            token_swap.as_ref(),
            program_id,
            swap_info,
            authority_info,
            token_a_info,
            token_b_info,
            pool_mint_info,
            token_program_info,
            Some(dest_token_a_info),
            Some(dest_token_b_info),
            Some(pool_fee_account_info),
        )?;

        let token_a = Self::unpack_token_account(token_a_info, token_swap.token_program_id())?;
        let token_b = Self::unpack_token_account(token_b_info, token_swap.token_program_id())?;
        let pool_mint = Self::unpack_mint(pool_mint_info, token_swap.token_program_id())?;

        let calculator = &token_swap.swap_curve().calculator;

        let withdraw_fee: u128 = if *pool_fee_account_info.key == *source_info.key {
            // withdrawing from the fee account, don't assess withdraw fee
            0
        } else {
            token_swap
                .fees()
                .owner_withdraw_fee(to_u128(pool_token_amount)?)
                .ok_or(SwapError::FeeCalculationFailure)?
        };
        let pool_token_amount = to_u128(pool_token_amount)?
            .checked_sub(withdraw_fee)
            .ok_or(SwapError::CalculationFailure)?;

        let results = calculator
            .pool_tokens_to_trading_tokens(
                pool_token_amount,
                to_u128(pool_mint.supply)?,
                to_u128(token_a.amount)?,
                to_u128(token_b.amount)?,
                RoundDirection::Floor,
            )
            .ok_or(SwapError::ZeroTradingTokens)?;
        let token_a_amount = to_u64(results.token_a_amount)?;
        let token_a_amount = std::cmp::min(token_a.amount, token_a_amount);
        if token_a_amount < minimum_token_a_amount {
            return Err(SwapError::ExceededSlippage.into());
        }
        if token_a_amount == 0 && token_a.amount != 0 {
            return Err(SwapError::ZeroTradingTokens.into());
        }
        let token_b_amount = to_u64(results.token_b_amount)?;
        let token_b_amount = std::cmp::min(token_b.amount, token_b_amount);
        if token_b_amount < minimum_token_b_amount {
            return Err(SwapError::ExceededSlippage.into());
        }
        if token_b_amount == 0 && token_b.amount != 0 {
            return Err(SwapError::ZeroTradingTokens.into());
        }

        if withdraw_fee > 0 {
            Self::token_transfer(
                swap_info.key,
                token_program_info.clone(),
                source_info.clone(),
                pool_fee_account_info.clone(),
                user_transfer_authority_info.clone(),
                token_swap.nonce(),
                to_u64(withdraw_fee)?,
            )?;
        }
        Self::token_burn(
            swap_info.key,
            token_program_info.clone(),
            source_info.clone(),
            pool_mint_info.clone(),
            user_transfer_authority_info.clone(),
            token_swap.nonce(),
            to_u64(pool_token_amount)?,
        )?;

        if token_a_amount > 0 {
            Self::token_transfer(
                swap_info.key,
                token_program_info.clone(),
                token_a_info.clone(),
                dest_token_a_info.clone(),
                authority_info.clone(),
                token_swap.nonce(),
                token_a_amount,
            )?;
        }
        if token_b_amount > 0 {
            Self::token_transfer(
                swap_info.key,
                token_program_info.clone(),
                token_b_info.clone(),
                dest_token_b_info.clone(),
                authority_info.clone(),
                token_swap.nonce(),
                token_b_amount,
            )?;
        }
        Ok(())
    }

    /// Processes DepositSingleTokenTypeExactAmountIn
    pub fn process_deposit_single_token_type_exact_amount_in(
        program_id: &Pubkey,
        source_token_amount: u64,
        minimum_pool_token_amount: u64,
        accounts: &[AccountInfo],
    ) -> ProgramResult {
        let account_info_iter = &mut accounts.iter();
        let swap_info = next_account_info(account_info_iter)?;
        let authority_info = next_account_info(account_info_iter)?;
        let user_transfer_authority_info = next_account_info(account_info_iter)?;
        let source_info = next_account_info(account_info_iter)?;
        let swap_token_a_info = next_account_info(account_info_iter)?;
        let swap_token_b_info = next_account_info(account_info_iter)?;
        let pool_mint_info = next_account_info(account_info_iter)?;
        let destination_info = next_account_info(account_info_iter)?;
        let token_program_info = next_account_info(account_info_iter)?;

        let token_swap = SwapVersion::unpack(&swap_info.data.borrow())?;
        let calculator = &token_swap.swap_curve().calculator;
        if !calculator.allows_deposits() {
            return Err(SwapError::UnsupportedCurveOperation.into());
        }
        let source_account =
            Self::unpack_token_account(source_info, token_swap.token_program_id())?;
        let swap_token_a =
            Self::unpack_token_account(swap_token_a_info, token_swap.token_program_id())?;
        let swap_token_b =
            Self::unpack_token_account(swap_token_b_info, token_swap.token_program_id())?;

        let trade_direction = if source_account.mint == swap_token_a.mint {
            TradeDirection::AtoB
        } else if source_account.mint == swap_token_b.mint {
            TradeDirection::BtoA
        } else {
            return Err(SwapError::IncorrectSwapAccount.into());
        };

        let (source_a_info, source_b_info) = match trade_direction {
            TradeDirection::AtoB => (Some(source_info), None),
            TradeDirection::BtoA => (None, Some(source_info)),
        };

        Self::check_accounts(
            token_swap.as_ref(),
            program_id,
            swap_info,
            authority_info,
            swap_token_a_info,
            swap_token_b_info,
            pool_mint_info,
            token_program_info,
            source_a_info,
            source_b_info,
            None,
        )?;

        let pool_mint = Self::unpack_mint(pool_mint_info, token_swap.token_program_id())?;
        let pool_mint_supply = to_u128(pool_mint.supply)?;
        let pool_token_amount = if pool_mint_supply > 0 {
            token_swap
                .swap_curve()
                .deposit_single_token_type(
                    to_u128(source_token_amount)?,
                    to_u128(swap_token_a.amount)?,
                    to_u128(swap_token_b.amount)?,
                    pool_mint_supply,
                    trade_direction,
                    token_swap.fees(),
                )
                .ok_or(SwapError::ZeroTradingTokens)?
        } else {
            token_swap.swap_curve().calculator.new_pool_supply()
        };

        let pool_token_amount = to_u64(pool_token_amount)?;
        if pool_token_amount < minimum_pool_token_amount {
            return Err(SwapError::ExceededSlippage.into());
        }
        if pool_token_amount == 0 {
            return Err(SwapError::ZeroTradingTokens.into());
        }

        match trade_direction {
            TradeDirection::AtoB => {
                Self::token_transfer(
                    swap_info.key,
                    token_program_info.clone(),
                    source_info.clone(),
                    swap_token_a_info.clone(),
                    user_transfer_authority_info.clone(),
                    token_swap.nonce(),
                    source_token_amount,
                )?;
            }
            TradeDirection::BtoA => {
                Self::token_transfer(
                    swap_info.key,
                    token_program_info.clone(),
                    source_info.clone(),
                    swap_token_b_info.clone(),
                    user_transfer_authority_info.clone(),
                    token_swap.nonce(),
                    source_token_amount,
                )?;
            }
        }
        Self::token_mint_to(
            swap_info.key,
            token_program_info.clone(),
            pool_mint_info.clone(),
            destination_info.clone(),
            authority_info.clone(),
            token_swap.nonce(),
            pool_token_amount,
        )?;

        Ok(())
    }

    /// Processes a [WithdrawSingleTokenTypeExactAmountOut](enum.Instruction.html).
    pub fn process_withdraw_single_token_type_exact_amount_out(
        program_id: &Pubkey,
        destination_token_amount: u64,
        maximum_pool_token_amount: u64,
        accounts: &[AccountInfo],
    ) -> ProgramResult {
        let account_info_iter = &mut accounts.iter();
        let swap_info = next_account_info(account_info_iter)?;
        let authority_info = next_account_info(account_info_iter)?;
        let user_transfer_authority_info = next_account_info(account_info_iter)?;
        let pool_mint_info = next_account_info(account_info_iter)?;
        let source_info = next_account_info(account_info_iter)?;
        let swap_token_a_info = next_account_info(account_info_iter)?;
        let swap_token_b_info = next_account_info(account_info_iter)?;
        let destination_info = next_account_info(account_info_iter)?;
        let pool_fee_account_info = next_account_info(account_info_iter)?;
        let token_program_info = next_account_info(account_info_iter)?;

        let token_swap = SwapVersion::unpack(&swap_info.data.borrow())?;
        let destination_account =
            Self::unpack_token_account(destination_info, token_swap.token_program_id())?;
        let swap_token_a =
            Self::unpack_token_account(swap_token_a_info, token_swap.token_program_id())?;
        let swap_token_b =
            Self::unpack_token_account(swap_token_b_info, token_swap.token_program_id())?;

        let trade_direction = if destination_account.mint == swap_token_a.mint {
            TradeDirection::AtoB
        } else if destination_account.mint == swap_token_b.mint {
            TradeDirection::BtoA
        } else {
            return Err(SwapError::IncorrectSwapAccount.into());
        };

        let (destination_a_info, destination_b_info) = match trade_direction {
            TradeDirection::AtoB => (Some(destination_info), None),
            TradeDirection::BtoA => (None, Some(destination_info)),
        };
        Self::check_accounts(
            token_swap.as_ref(),
            program_id,
            swap_info,
            authority_info,
            swap_token_a_info,
            swap_token_b_info,
            pool_mint_info,
            token_program_info,
            destination_a_info,
            destination_b_info,
            Some(pool_fee_account_info),
        )?;

        let pool_mint = Self::unpack_mint(pool_mint_info, token_swap.token_program_id())?;
        let pool_mint_supply = to_u128(pool_mint.supply)?;
        let swap_token_a_amount = to_u128(swap_token_a.amount)?;
        let swap_token_b_amount = to_u128(swap_token_b.amount)?;

        let burn_pool_token_amount = token_swap
            .swap_curve()
            .withdraw_single_token_type_exact_out(
                to_u128(destination_token_amount)?,
                swap_token_a_amount,
                swap_token_b_amount,
                pool_mint_supply,
                trade_direction,
                token_swap.fees(),
            )
            .ok_or(SwapError::ZeroTradingTokens)?;

        let withdraw_fee: u128 = if *pool_fee_account_info.key == *source_info.key {
            // withdrawing from the fee account, don't assess withdraw fee
            0
        } else {
            token_swap
                .fees()
                .owner_withdraw_fee(burn_pool_token_amount)
                .ok_or(SwapError::FeeCalculationFailure)?
        };
        let pool_token_amount = burn_pool_token_amount
            .checked_add(withdraw_fee)
            .ok_or(SwapError::CalculationFailure)?;

        if to_u64(pool_token_amount)? > maximum_pool_token_amount {
            return Err(SwapError::ExceededSlippage.into());
        }
        if pool_token_amount == 0 {
            return Err(SwapError::ZeroTradingTokens.into());
        }

        if withdraw_fee > 0 {
            Self::token_transfer(
                swap_info.key,
                token_program_info.clone(),
                source_info.clone(),
                pool_fee_account_info.clone(),
                user_transfer_authority_info.clone(),
                token_swap.nonce(),
                to_u64(withdraw_fee)?,
            )?;
        }
        Self::token_burn(
            swap_info.key,
            token_program_info.clone(),
            source_info.clone(),
            pool_mint_info.clone(),
            user_transfer_authority_info.clone(),
            token_swap.nonce(),
            to_u64(burn_pool_token_amount)?,
        )?;

        match trade_direction {
            TradeDirection::AtoB => {
                Self::token_transfer(
                    swap_info.key,
                    token_program_info.clone(),
                    swap_token_a_info.clone(),
                    destination_info.clone(),
                    authority_info.clone(),
                    token_swap.nonce(),
                    destination_token_amount,
                )?;
            }
            TradeDirection::BtoA => {
                Self::token_transfer(
                    swap_info.key,
                    token_program_info.clone(),
                    swap_token_b_info.clone(),
                    destination_info.clone(),
                    authority_info.clone(),
                    token_swap.nonce(),
                    destination_token_amount,
                )?;
            }
        }

        Ok(())
    }

    /// Processes InitializeRegistry
    pub fn process_initialize_registry(
        program_id: &Pubkey,
        accounts: &[AccountInfo],
    ) -> ProgramResult {
        let account_info_iter = &mut accounts.iter();
        let payer_info = next_account_info(account_info_iter)?;
        let pool_registry_account = next_account_info(account_info_iter)?;

        let pool_registry_seed = "poolregistry";
        let pool_registry_key =
            Pubkey::create_with_seed(payer_info.key, pool_registry_seed, program_id).unwrap();

        if pool_registry_key != *pool_registry_account.key {
            msg!("Error: pool registry pubkey incorrect");
            return Err(ProgramError::InvalidArgument);
        }

        let mut pool_registry = PoolRegistry::load(pool_registry_account, program_id)?;
        if pool_registry.is_initialized {
            return Err(ProgramError::AccountAlreadyInitialized);
        }

        pool_registry.is_initialized = true;

        Ok(())
    }

    /// Processes DeregisterPool
    pub fn process_deregister_pool(
        program_id: &Pubkey,
        pool_index: u64,
        accounts: &[AccountInfo],
    ) -> ProgramResult {
        let account_info_iter = &mut accounts.iter();
        let payer_info = next_account_info(account_info_iter)?;
        let pool_registry_account = next_account_info(account_info_iter)?;

        if !payer_info.is_signer {
            return Err(ProgramError::MissingRequiredSignature);
        }

        let pool_registry_seed = "poolregistry";
        let pool_registry_key =
            Pubkey::create_with_seed(payer_info.key, pool_registry_seed, program_id).unwrap();

        if pool_registry_key != *pool_registry_account.key {
            msg!("Error: pool registry pubkey incorrect");
            return Err(ProgramError::InvalidArgument);
        }

        let mut pool_registry = PoolRegistry::load(pool_registry_account, program_id)?;
        if !pool_registry.is_initialized {
            return Err(ProgramError::AccountAlreadyInitialized);
        }

        //we took the arg as a u64 for consistency, convert to u32
        let pool_index: u32 = pool_index.try_into().unwrap();
        pool_registry.remove(pool_index)?;

        Ok(())
    }

    /// Processes RepairClosedFeeAccount
    pub fn process_repair_closed_fee_account(
        program_id: &Pubkey,
        accounts: &[AccountInfo],
    ) -> ProgramResult {
        let account_info_iter = &mut accounts.iter();
        let token_swap_account = next_account_info(account_info_iter)?;
        let old_fee_account = next_account_info(account_info_iter)?;
        let new_fee_account = next_account_info(account_info_iter)?;

        //assert program account ownership
        if token_swap_account.owner != program_id {
            return Err(ProgramError::IncorrectProgramId);
        }

        //no point making no change
        if old_fee_account.key == new_fee_account.key {
            return Err(SwapError::InvalidInput.into());
        }

        //old fee must NOT be a token account (assumed closed, but could be some other reason?)
        //this makes sure this can only run in a truly broken scenario
        Self::unpack_token_account(&old_fee_account, &spl_token::id())
            .err()
            .ok_or_else(|| SwapError::InvalidInput)?;

        //constraints must exist
        #[cfg(feature = "production")]
        let owner_key = SWAP_CONSTRAINTS
            .map(|c| c.owner_key.parse::<Pubkey>().unwrap())
            .ok_or_else(|| ProgramError::InvalidInstructionData)?;

        //unit test has no swap constraints, so no owner key - we use our hard coded key
        #[cfg(not(feature = "production"))]
        let owner_key = TEST_OWNER_KEY.parse::<Pubkey>().unwrap();

        let new_fee_token_account = Self::unpack_token_account(&new_fee_account, &spl_token::id())?;

        //new fee account must be owned by the owner fee account
        if owner_key != new_fee_token_account.owner {
            return Err(SwapError::InvalidOwner.into());
        }

        //new fee account cannot have a close authority
        if new_fee_token_account.close_authority.is_some() {
            return Err(SwapError::InvalidCloseAuthority.into());
        }

        //new fee account cannot have a delegate
        if new_fee_token_account.delegate.is_some() {
            return Err(SwapError::InvalidDelegate.into());
        }

        //token swap must parse.
        //we avoid using the trait returned from SwapVersion::unpack so we have a mutable SwapV1
        let mut token_swap: SwapV1 =
        {
            let data = token_swap_account.data.borrow();
            let (&version, rest) = data
                .split_first()
                .ok_or(ProgramError::InvalidAccountData)?;
            match version {
                1 => Ok(SwapV1::unpack(rest)?),
                _ => Err(ProgramError::UninitializedAccount),
            }
        }?;

        //old fee account key must match whats on our token swap
        if old_fee_account.key != &token_swap.pool_fee_account {
            return Err(SwapError::IncorrectFeeAccount.into());
        }

        //new fee account must be the ata of owner fee address and the pool mint
        //if owner_key is None, this is in a unit test - we have to use something
        let ata = get_associated_token_address(&owner_key, token_swap.pool_mint());
        if new_fee_account.key != &ata {
            return Err(SwapError::IncorrectFeeAccount.into());
        }

        //set the new fee account
        token_swap.pool_fee_account = *new_fee_account.key;

        //repack the token_swap account data
        SwapVersion::pack(
            SwapVersion::SwapV1(token_swap),
            &mut token_swap_account.data.borrow_mut())?;

        Ok(())
    }

    /// Processes an [Instruction](enum.Instruction.html).
    pub fn process(program_id: &Pubkey, accounts: &[AccountInfo], input: &[u8]) -> ProgramResult {
        Self::process_with_constraints(program_id, accounts, input, &SWAP_CONSTRAINTS)
    }

    /// Processes an instruction given extra constraint
    pub fn process_with_constraints(
        program_id: &Pubkey,
        accounts: &[AccountInfo],
        input: &[u8],
        swap_constraints: &Option<SwapConstraints>,
    ) -> ProgramResult {
        let instruction = SwapInstruction::unpack(input)?;
        match instruction {
            SwapInstruction::Initialize(Initialize {
                nonce,
                fees,
                swap_curve,
                pool_nonce,
            }) => {
                msg!("Instruction: Init");
                Self::process_initialize(
                    program_id,
                    nonce,
                    fees,
                    swap_curve,
                    pool_nonce,
                    accounts,
                    swap_constraints,
                )
            }
            SwapInstruction::Swap(Swap {
                amount_in,
                minimum_amount_out,
                flags,
            }) => {
                msg!("Instruction: Swap");
                Self::process_swap(program_id, amount_in, minimum_amount_out, flags, accounts)
            }
            SwapInstruction::DepositAllTokenTypes(DepositAllTokenTypes {
                pool_token_amount,
                maximum_token_a_amount,
                maximum_token_b_amount,
            }) => {
                msg!("Instruction: DepositAllTokenTypes");
                Self::process_deposit_all_token_types(
                    program_id,
                    pool_token_amount,
                    maximum_token_a_amount,
                    maximum_token_b_amount,
                    accounts,
                )
            }
            SwapInstruction::WithdrawAllTokenTypes(WithdrawAllTokenTypes {
                pool_token_amount,
                minimum_token_a_amount,
                minimum_token_b_amount,
            }) => {
                msg!("Instruction: WithdrawAllTokenTypes");
                Self::process_withdraw_all_token_types(
                    program_id,
                    pool_token_amount,
                    minimum_token_a_amount,
                    minimum_token_b_amount,
                    accounts,
                )
            }
            SwapInstruction::DepositSingleTokenTypeExactAmountIn(
                DepositSingleTokenTypeExactAmountIn {
                    source_token_amount,
                    minimum_pool_token_amount,
                },
            ) => {
                msg!("Instruction: DepositSingleTokenTypeExactAmountIn");
                Self::process_deposit_single_token_type_exact_amount_in(
                    program_id,
                    source_token_amount,
                    minimum_pool_token_amount,
                    accounts,
                )
            }
            SwapInstruction::WithdrawSingleTokenTypeExactAmountOut(
                WithdrawSingleTokenTypeExactAmountOut {
                    destination_token_amount,
                    maximum_pool_token_amount,
                },
            ) => {
                msg!("Instruction: WithdrawSingleTokenTypeExactAmountOut");
                Self::process_withdraw_single_token_type_exact_amount_out(
                    program_id,
                    destination_token_amount,
                    maximum_pool_token_amount,
                    accounts,
                )
            }
            SwapInstruction::InitializeRegistry() => {
                msg!("Instruction: InitializeRegistry");
                Self::process_initialize_registry(program_id, accounts)
            }
            SwapInstruction::RoutedSwap(Swap {
                amount_in,
                minimum_amount_out,
                flags,
            }) => {
                msg!("Instruction: RoutedSwap");
                Self::process_routed_swap(
                    program_id,
                    amount_in,
                    minimum_amount_out,
                    flags,
                    accounts,
                )
            }
            SwapInstruction::DeregisterPool(DeregisterPool { pool_index }) => {
                msg!("Instruction: DeregisterPool");
                Self::process_deregister_pool(program_id, pool_index, accounts)
            }
            SwapInstruction::RepairClosedFeeAccount() => {
                msg!("Instruction: RepairClosedFeeAccount");
                Self::process_repair_closed_fee_account(
                    program_id,
                    accounts,
                )
            }
        }
    }
}

impl PrintProgramError for SwapError {
    fn print<E>(&self)
    where
        E: 'static + std::error::Error + DecodeError<E> + PrintProgramError + FromPrimitive,
    {
        match self {
            SwapError::AlreadyInUse => msg!("Error: Swap account already in use"),
            SwapError::InvalidProgramAddress => {
                msg!("Error: Invalid program address generated from nonce and key")
            }
            SwapError::InvalidOwner => {
                msg!("Error: The input account owner is not the program address")
            }
            SwapError::InvalidOutputOwner => {
                msg!("Error: Output pool account owner cannot be the program address")
            }
            SwapError::ExpectedMint => msg!("Error: Deserialized account is not an SPL Token mint"),
            SwapError::ExpectedAccount => {
                msg!("Error: Deserialized account is not an SPL Token account")
            }
            SwapError::EmptySupply => msg!("Error: Input token account empty"),
            SwapError::InvalidSupply => msg!("Error: Pool token mint has a non-zero supply"),
            SwapError::RepeatedMint => msg!("Error: Swap input token accounts have the same mint"),
            SwapError::InvalidDelegate => msg!("Error: Token account has a delegate"),
            SwapError::InvalidInput => msg!("Error: InvalidInput"),
            SwapError::IncorrectSwapAccount => {
                msg!("Error: Address of the provided swap token account is incorrect")
            }
            SwapError::IncorrectPoolMint => {
                msg!("Error: Address of the provided pool token mint is incorrect")
            }
            SwapError::InvalidOutput => msg!("Error: InvalidOutput"),
            SwapError::CalculationFailure => msg!("Error: CalculationFailure"),
            SwapError::InvalidInstruction => msg!("Error: InvalidInstruction"),
            SwapError::ExceededSlippage => {
                msg!("Error: Swap instruction exceeds desired slippage limit")
            }
            SwapError::InvalidCloseAuthority => msg!("Error: Token account has a close authority"),
            SwapError::InvalidFreezeAuthority => {
                msg!("Error: Pool token mint has a freeze authority")
            }
            SwapError::IncorrectFeeAccount => msg!("Error: Pool fee token account incorrect"),
            SwapError::ZeroTradingTokens => {
                msg!("Error: Given pool token amount results in zero trading tokens")
            }
            SwapError::FeeCalculationFailure => msg!(
                "Error: The fee calculation failed due to overflow, underflow, or unexpected 0"
            ),
            SwapError::ConversionFailure => msg!("Error: Conversion to or from u64 failed."),
            SwapError::InvalidFee => {
                msg!("Error: The provided fee does not match the program owner's constraints")
            }
            SwapError::IncorrectTokenProgramId => {
                msg!("Error: The provided token program does not match the token program expected by the swap")
            }
            SwapError::UnsupportedCurveType => {
                msg!("Error: The provided curve type is not supported by the program owner")
            }
            SwapError::InvalidCurve => {
                msg!("Error: The provided curve parameters are invalid")
            }
            SwapError::UnsupportedCurveOperation => {
                msg!("Error: The operation cannot be performed on the given curve")
            }
            SwapError::NonRefundeeTransferAuthorityOwnsNonNative => {
                msg!("Error: Non-native token output to transfer authority owned account")
            }
            SwapError::TransferAuthorityOwnsButRefundeeNotProvided => {
                msg!("Error: A refundee is required when a non-owner transfer authority owns native output")
            }
            SwapError::InvalidMint => {
                msg!(
                    "Error: A swap must be comprised of the required mint ({})",
                    SWAP_CONSTRAINTS.unwrap().required_mint
                )
            }
            SwapError::NonRefundeeTransferAuthorityNotEmpty => {
                msg!("Error: A non-refundee transfer authority owned account was left not empty")
            }
            SwapError::RoutedSwapRequiresEmptyIntermediary => {
                msg!("Error: A routed swap requires an empty intermediary")
            }
        }
    }
}

fn to_u128(val: u64) -> Result<u128, SwapError> {
    val.try_into().map_err(|_| SwapError::ConversionFailure)
}

fn to_u64(val: u128) -> Result<u64, SwapError> {
    val.try_into().map_err(|_| SwapError::ConversionFailure)
}

#[cfg(test)]
mod tests {
    use super::*;
    use crate::{
        curve::calculator::{CurveCalculator, INITIAL_SWAP_POOL_AMOUNT},
        curve::{
            base::CurveType, constant_price::ConstantPriceCurve,
            constant_product::ConstantProductCurve, offset::OffsetCurve,
        },
        instruction::{
            deposit_all_token_types, deposit_single_token_type_exact_amount_in, initialize,
            initialize_registry, swap, withdraw_all_token_types,
            withdraw_single_token_type_exact_amount_out,
        },
        state::PoolRegistry,
    };
    use solana_program::{
        account_info::IntoAccountInfo, instruction::Instruction, program_stubs, rent::Rent,
    };
    use solana_sdk::account::{create_account_for_test, create_is_signer_account_infos, Account};
    use spl_token::{
        error::TokenError,
        instruction::{
            approve, initialize_account, initialize_mint, mint_to, revoke, set_authority,
            AuthorityType,
        },
    };

    // Test program id for the swap program.
    const SWAP_PROGRAM_ID: Pubkey = Pubkey::new_from_array([2u8; 32]);

    struct TestSyscallStubs {}
    impl program_stubs::SyscallStubs for TestSyscallStubs {
        fn sol_invoke_signed(
            &self,
            instruction: &Instruction,
            account_infos: &[AccountInfo],
            signers_seeds: &[&[&[u8]]],
        ) -> ProgramResult {
            msg!("TestSyscallStubs::sol_invoke_signed()");

            let mut new_account_infos = vec![];

            // mimic check for token program in accounts
            if !account_infos.iter().any(|x| *x.key == spl_token::id()) {
                return Err(ProgramError::InvalidAccountData);
            }

            for meta in instruction.accounts.iter() {
                for account_info in account_infos.iter() {
                    if meta.pubkey == *account_info.key {
                        let mut new_account_info = account_info.clone();
                        for seeds in signers_seeds.iter() {
                            let signer =
                                Pubkey::create_program_address(seeds, &SWAP_PROGRAM_ID).unwrap();
                            if *account_info.key == signer {
                                new_account_info.is_signer = true;
                            }
                        }
                        new_account_infos.push(new_account_info);
                    }
                }
            }

            spl_token::processor::Processor::process(
                &instruction.program_id,
                &new_account_infos,
                &instruction.data,
            )
        }
    }

    fn test_syscall_stubs() {
        use std::sync::Once;
        static ONCE: Once = Once::new();

        ONCE.call_once(|| {
            program_stubs::set_syscall_stubs(Box::new(TestSyscallStubs {}));
        });
    }

    fn create_pool_registry() -> (Pubkey, Account) {
        let payer_key = Pubkey::new_unique();
        let mut payer_account = Account::new(10, 0, &SWAP_PROGRAM_ID);
        let _payer_account_info = (&payer_key, false, &mut payer_account).into_account_info();

        let pool_registry_seed = "poolregistry";
        let pool_registry_key =
            Pubkey::create_with_seed(&payer_key, pool_registry_seed, &SWAP_PROGRAM_ID).unwrap();

        let mut pool_registry_account =
            Account::new(0, std::mem::size_of::<PoolRegistry>(), &SWAP_PROGRAM_ID);
        let _pool_registry_account_info =
            (&pool_registry_key, false, &mut pool_registry_account).into_account_info();

        do_process_instruction(
            initialize_registry(&SWAP_PROGRAM_ID, &payer_key, &pool_registry_key).unwrap(),
            vec![&mut payer_account, &mut pool_registry_account],
        )
        .unwrap();

        (pool_registry_key, pool_registry_account)
    }

    struct SwapAccountInfo {
        payer_key: Pubkey,
        payer_account: Account,
        nonce: u8,
        authority_key: Pubkey,
        fees: Fees,
        swap_curve: SwapCurve,
        swap_key: Pubkey,
        swap_account: Account,
        pool_mint_key: Pubkey,
        pool_mint_account: Account,
        pool_fee_key: Pubkey,
        pool_fee_account: Account,
        pool_token_key: Pubkey,
        pool_token_account: Account,
        token_a_key: Pubkey,
        token_a_account: Account,
        token_a_mint_key: Pubkey,
        token_a_mint_account: Account,
        token_b_key: Pubkey,
        token_b_account: Account,
        token_b_mint_key: Pubkey,
        token_b_mint_account: Account,
        pool_registry_key: Pubkey,
        pool_registry_account: Account,
        rent_sysvar_account: Account,
        pool_nonce: u8,
    }

    impl SwapAccountInfo {
        pub fn new(
            user_key: &Pubkey,
            fees: Fees,
            swap_curve: SwapCurve,
            token_a_amount: u64,
            token_b_amount: u64,
        ) -> Self {
            let payer_key = Pubkey::new_unique();
            let mut payer_account = Account::new(100000000000, 0, &SWAP_PROGRAM_ID);
            let _payer_account_info = (&payer_key, false, &mut payer_account).into_account_info();

            let rent_sysvar_account = create_account_for_test(&Rent::free());

            let (token_a_mint_key, mut token_a_mint_account) =
                create_mint(&spl_token::id(), user_key, None);
            let (token_b_mint_key, mut token_b_mint_account) =
                create_mint(&spl_token::id(), user_key, None);

            let mut seed_key_vec = Vec::new();
            seed_key_vec.push(token_a_mint_key.to_bytes());
            seed_key_vec.push(token_b_mint_key.to_bytes());
            seed_key_vec.sort_unstable();

            let (swap_key, pool_nonce) = Pubkey::find_program_address(
                &[
                    &seed_key_vec[0][..32],
                    &seed_key_vec[1][..32],
                    &[swap_curve.curve_type as u8],
                ],
                &SWAP_PROGRAM_ID,
            );

            let mut swap_account = Account::new(0, SwapVersion::LATEST_LEN, &SWAP_PROGRAM_ID);
            let _swap_account_info = (&swap_key, false, &mut swap_account).into_account_info();
            let (authority_key, nonce) =
                Pubkey::find_program_address(&[&swap_key.to_bytes()[..]], &SWAP_PROGRAM_ID);

            let (pool_mint_key, mut pool_mint_account) =
                create_mint(&spl_token::id(), &authority_key, None);
            let (pool_token_key, pool_token_account) = mint_token(
                &spl_token::id(),
                &pool_mint_key,
                &mut pool_mint_account,
                &authority_key,
                user_key,
                0,
            );
            let (pool_fee_key, pool_fee_account) = mint_token(
                &spl_token::id(),
                &pool_mint_key,
                &mut pool_mint_account,
                &authority_key,
                user_key,
                0,
            );

            let (token_a_key, token_a_account) = mint_token(
                &spl_token::id(),
                &token_a_mint_key,
                &mut token_a_mint_account,
                user_key,
                &authority_key,
                token_a_amount,
            );

            let (token_b_key, token_b_account) = mint_token(
                &spl_token::id(),
                &token_b_mint_key,
                &mut token_b_mint_account,
                user_key,
                &authority_key,
                token_b_amount,
            );

            let (pool_registry_key, pool_registry_account) = create_pool_registry();

            SwapAccountInfo {
                payer_key,
                payer_account,
                nonce,
                authority_key,
                fees,
                swap_curve,
                swap_key,
                swap_account,
                pool_mint_key,
                pool_mint_account,
                pool_fee_key,
                pool_fee_account,
                pool_token_key,
                pool_token_account,
                token_a_key,
                token_a_account,
                token_a_mint_key,
                token_a_mint_account,
                token_b_key,
                token_b_account,
                token_b_mint_key,
                token_b_mint_account,
                pool_registry_key,
                pool_registry_account,
                rent_sysvar_account,
                pool_nonce,
            }
        }

        pub fn initialize_swap(&mut self) -> ProgramResult {
            do_process_instruction(
                initialize(
                    &SWAP_PROGRAM_ID,
                    &spl_token::id(),
                    &self.payer_key,
                    &self.swap_key,
                    &self.authority_key,
                    &self.token_a_key,
                    &self.token_b_key,
                    &self.pool_mint_key,
                    &self.pool_fee_key,
                    &self.pool_token_key,
                    self.nonce,
                    self.fees.clone(),
                    self.swap_curve.clone(),
                    &self.pool_registry_key,
                    self.pool_nonce,
                )
                .unwrap(),
                vec![
                    &mut self.payer_account,
                    &mut self.swap_account,
                    &mut Account::default(),
                    &mut self.token_a_account,
                    &mut self.token_b_account,
                    &mut self.pool_mint_account,
                    &mut self.pool_fee_account,
                    &mut self.pool_token_account,
                    &mut Account::default(),
                    &mut self.pool_registry_account,
                    &mut Account::default(),
                    &mut self.rent_sysvar_account,
                ],
            )
        }

        //mimic an initialization with NO checks in order to unit test on an initialized swap
        //initialize itself is tested in functional tests
        pub fn initialize_swap_mock_for_testing(&mut self) -> Result<(), ProgramError> {
<<<<<<< HEAD
=======

>>>>>>> 82225453
            //mint pool tokens
            let initial_amount = self.swap_curve.calculator.new_pool_supply();
            mint_token_to_existing(
                &spl_token::id(),
                &self.pool_mint_key,
                &mut self.pool_mint_account,
                &self.authority_key,
                &self.pool_token_key,
                &mut self.pool_token_account,
                to_u64(initial_amount)?,
            );

            //mock swap account
            let obj = SwapVersion::SwapV1(SwapV1 {
                is_initialized: true,
                nonce: self.nonce,
                token_program_id: spl_token::id(),
                token_a: self.token_a_key,
                token_b: self.token_b_key,
                pool_mint: self.pool_mint_key,
                token_a_mint: self.token_a_mint_key,
                token_b_mint: self.token_b_mint_key,
                pool_fee_account: self.pool_fee_key,
                fees: self.fees.clone(),
                swap_curve: self.swap_curve.clone(),
                pool_nonce: self.pool_nonce,
            });
            self.swap_account = Account::new(0, SwapVersion::LATEST_LEN, &SWAP_PROGRAM_ID);
            let swap_info = (&self.swap_key, false, &mut self.swap_account).into_account_info();

            let x = SwapVersion::pack(obj, &mut swap_info.data.borrow_mut());
            x
        }

        pub fn setup_token_accounts(
            &mut self,
            mint_owner: &Pubkey,
            account_owner: &Pubkey,
            a_amount: u64,
            b_amount: u64,
            pool_amount: u64,
        ) -> (Pubkey, Account, Pubkey, Account, Pubkey, Account) {
            let (token_a_key, token_a_account) = mint_token(
                &spl_token::id(),
                &self.token_a_mint_key,
                &mut self.token_a_mint_account,
                mint_owner,
                account_owner,
                a_amount,
            );
            let (token_b_key, token_b_account) = mint_token(
                &spl_token::id(),
                &self.token_b_mint_key,
                &mut self.token_b_mint_account,
                mint_owner,
                account_owner,
                b_amount,
            );
            let (pool_key, pool_account) = mint_token(
                &spl_token::id(),
                &self.pool_mint_key,
                &mut self.pool_mint_account,
                &self.authority_key,
                account_owner,
                pool_amount,
            );
            (
                token_a_key,
                token_a_account,
                token_b_key,
                token_b_account,
                pool_key,
                pool_account,
            )
        }

        fn get_token_account(&self, account_key: &Pubkey) -> &Account {
            if *account_key == self.token_a_key {
                return &self.token_a_account;
            } else if *account_key == self.token_b_key {
                return &self.token_b_account;
            }
            panic!("Could not find matching swap token account");
        }

        fn set_token_account(&mut self, account_key: &Pubkey, account: Account) {
            if *account_key == self.token_a_key {
                self.token_a_account = account;
                return;
            } else if *account_key == self.token_b_key {
                self.token_b_account = account;
                return;
            }
            panic!("Could not find matching swap token account");
        }

        #[allow(clippy::too_many_arguments)]
        pub fn swap(
            &mut self,
            user_key: &Pubkey,
            user_source_key: &Pubkey,
            mut user_source_account: &mut Account,
            swap_source_key: &Pubkey,
            swap_destination_key: &Pubkey,
            user_destination_key: &Pubkey,
            mut user_destination_account: &mut Account,
            amount_in: u64,
            minimum_amount_out: u64,
        ) -> ProgramResult {
            let user_transfer_key = Pubkey::new_unique();
            // approve moving from user source account
            do_process_instruction(
                approve(
                    &spl_token::id(),
                    user_source_key,
                    &user_transfer_key,
                    user_key,
                    &[],
                    amount_in,
                )
                .unwrap(),
                vec![
                    &mut user_source_account,
                    &mut Account::default(),
                    &mut Account::default(),
                ],
            )
            .unwrap();

            let mut swap_source_account = self.get_token_account(swap_source_key).clone();
            let mut swap_destination_account = self.get_token_account(swap_destination_key).clone();

            // perform the swap
            do_process_instruction(
                swap(
                    &SWAP_PROGRAM_ID,
                    &spl_token::id(),
                    &self.swap_key,
                    &self.authority_key,
                    &user_transfer_key,
                    user_source_key,
                    swap_source_key,
                    swap_destination_key,
                    user_destination_key,
                    &self.pool_mint_key,
                    &self.pool_fee_key,
                    None,
                    user_key,
                    Swap {
                        amount_in,
                        minimum_amount_out,
                        flags: swap_flags::default(),
                    },
                )
                .unwrap(),
                vec![
                    &mut self.swap_account,
                    &mut Account::default(),
                    &mut Account::default(),
                    &mut user_source_account,
                    &mut swap_source_account,
                    &mut swap_destination_account,
                    &mut user_destination_account,
                    &mut self.pool_mint_account,
                    &mut self.pool_fee_account,
                    &mut Account::default(),
                    &mut Account::default(),
                ],
            )?;

            self.set_token_account(swap_source_key, swap_source_account);
            self.set_token_account(swap_destination_key, swap_destination_account);

            Ok(())
        }

        #[allow(clippy::too_many_arguments)]
        pub fn deposit_all_token_types(
            &mut self,
            depositor_key: &Pubkey,
            depositor_token_a_key: &Pubkey,
            mut depositor_token_a_account: &mut Account,
            depositor_token_b_key: &Pubkey,
            mut depositor_token_b_account: &mut Account,
            depositor_pool_key: &Pubkey,
            mut depositor_pool_account: &mut Account,
            pool_token_amount: u64,
            maximum_token_a_amount: u64,
            maximum_token_b_amount: u64,
        ) -> ProgramResult {
            let user_transfer_authority = Pubkey::new_unique();
            do_process_instruction(
                approve(
                    &spl_token::id(),
                    depositor_token_a_key,
                    &user_transfer_authority,
                    depositor_key,
                    &[],
                    maximum_token_a_amount,
                )
                .unwrap(),
                vec![
                    &mut depositor_token_a_account,
                    &mut Account::default(),
                    &mut Account::default(),
                ],
            )
            .unwrap();

            do_process_instruction(
                approve(
                    &spl_token::id(),
                    depositor_token_b_key,
                    &user_transfer_authority,
                    depositor_key,
                    &[],
                    maximum_token_b_amount,
                )
                .unwrap(),
                vec![
                    &mut depositor_token_b_account,
                    &mut Account::default(),
                    &mut Account::default(),
                ],
            )
            .unwrap();

            do_process_instruction(
                deposit_all_token_types(
                    &SWAP_PROGRAM_ID,
                    &spl_token::id(),
                    &self.swap_key,
                    &self.authority_key,
                    &user_transfer_authority,
                    depositor_token_a_key,
                    depositor_token_b_key,
                    &self.token_a_key,
                    &self.token_b_key,
                    &self.pool_mint_key,
                    depositor_pool_key,
                    DepositAllTokenTypes {
                        pool_token_amount,
                        maximum_token_a_amount,
                        maximum_token_b_amount,
                    },
                )
                .unwrap(),
                vec![
                    &mut self.swap_account,
                    &mut Account::default(),
                    &mut Account::default(),
                    &mut depositor_token_a_account,
                    &mut depositor_token_b_account,
                    &mut self.token_a_account,
                    &mut self.token_b_account,
                    &mut self.pool_mint_account,
                    &mut depositor_pool_account,
                    &mut Account::default(),
                ],
            )
        }

        #[allow(clippy::too_many_arguments)]
        pub fn withdraw_all_token_types(
            &mut self,
            user_key: &Pubkey,
            pool_key: &Pubkey,
            mut pool_account: &mut Account,
            token_a_key: &Pubkey,
            mut token_a_account: &mut Account,
            token_b_key: &Pubkey,
            mut token_b_account: &mut Account,
            pool_token_amount: u64,
            minimum_token_a_amount: u64,
            minimum_token_b_amount: u64,
        ) -> ProgramResult {
            let user_transfer_authority_key = Pubkey::new_unique();
            // approve user transfer authority to take out pool tokens
            do_process_instruction(
                approve(
                    &spl_token::id(),
                    pool_key,
                    &user_transfer_authority_key,
                    user_key,
                    &[],
                    pool_token_amount,
                )
                .unwrap(),
                vec![
                    &mut pool_account,
                    &mut Account::default(),
                    &mut Account::default(),
                ],
            )
            .unwrap();

            // withdraw token a and b correctly
            do_process_instruction(
                withdraw_all_token_types(
                    &SWAP_PROGRAM_ID,
                    &spl_token::id(),
                    &self.swap_key,
                    &self.authority_key,
                    &user_transfer_authority_key,
                    &self.pool_mint_key,
                    &self.pool_fee_key,
                    pool_key,
                    &self.token_a_key,
                    &self.token_b_key,
                    token_a_key,
                    token_b_key,
                    WithdrawAllTokenTypes {
                        pool_token_amount,
                        minimum_token_a_amount,
                        minimum_token_b_amount,
                    },
                )
                .unwrap(),
                vec![
                    &mut self.swap_account,
                    &mut Account::default(),
                    &mut Account::default(),
                    &mut self.pool_mint_account,
                    &mut pool_account,
                    &mut self.token_a_account,
                    &mut self.token_b_account,
                    &mut token_a_account,
                    &mut token_b_account,
                    &mut self.pool_fee_account,
                    &mut Account::default(),
                ],
            )
        }

        #[allow(clippy::too_many_arguments)]
        pub fn deposit_single_token_type_exact_amount_in(
            &mut self,
            depositor_key: &Pubkey,
            deposit_account_key: &Pubkey,
            mut deposit_token_account: &mut Account,
            deposit_pool_key: &Pubkey,
            mut deposit_pool_account: &mut Account,
            source_token_amount: u64,
            minimum_pool_token_amount: u64,
        ) -> ProgramResult {
            let user_transfer_authority_key = Pubkey::new_unique();
            do_process_instruction(
                approve(
                    &spl_token::id(),
                    deposit_account_key,
                    &user_transfer_authority_key,
                    depositor_key,
                    &[],
                    source_token_amount,
                )
                .unwrap(),
                vec![
                    &mut deposit_token_account,
                    &mut Account::default(),
                    &mut Account::default(),
                ],
            )
            .unwrap();

            do_process_instruction(
                deposit_single_token_type_exact_amount_in(
                    &SWAP_PROGRAM_ID,
                    &spl_token::id(),
                    &self.swap_key,
                    &self.authority_key,
                    &user_transfer_authority_key,
                    deposit_account_key,
                    &self.token_a_key,
                    &self.token_b_key,
                    &self.pool_mint_key,
                    deposit_pool_key,
                    DepositSingleTokenTypeExactAmountIn {
                        source_token_amount,
                        minimum_pool_token_amount,
                    },
                )
                .unwrap(),
                vec![
                    &mut self.swap_account,
                    &mut Account::default(),
                    &mut Account::default(),
                    &mut deposit_token_account,
                    &mut self.token_a_account,
                    &mut self.token_b_account,
                    &mut self.pool_mint_account,
                    &mut deposit_pool_account,
                    &mut Account::default(),
                ],
            )
        }

        #[allow(clippy::too_many_arguments)]
        pub fn withdraw_single_token_type_exact_amount_out(
            &mut self,
            user_key: &Pubkey,
            pool_key: &Pubkey,
            mut pool_account: &mut Account,
            destination_key: &Pubkey,
            mut destination_account: &mut Account,
            destination_token_amount: u64,
            maximum_pool_token_amount: u64,
        ) -> ProgramResult {
            let user_transfer_authority_key = Pubkey::new_unique();
            // approve user transfer authority to take out pool tokens
            do_process_instruction(
                approve(
                    &spl_token::id(),
                    pool_key,
                    &user_transfer_authority_key,
                    user_key,
                    &[],
                    maximum_pool_token_amount,
                )
                .unwrap(),
                vec![
                    &mut pool_account,
                    &mut Account::default(),
                    &mut Account::default(),
                ],
            )
            .unwrap();

            do_process_instruction(
                withdraw_single_token_type_exact_amount_out(
                    &SWAP_PROGRAM_ID,
                    &spl_token::id(),
                    &self.swap_key,
                    &self.authority_key,
                    &user_transfer_authority_key,
                    &self.pool_mint_key,
                    &self.pool_fee_key,
                    pool_key,
                    &self.token_a_key,
                    &self.token_b_key,
                    destination_key,
                    WithdrawSingleTokenTypeExactAmountOut {
                        destination_token_amount,
                        maximum_pool_token_amount,
                    },
                )
                .unwrap(),
                vec![
                    &mut self.swap_account,
                    &mut Account::default(),
                    &mut Account::default(),
                    &mut self.pool_mint_account,
                    &mut pool_account,
                    &mut self.token_a_account,
                    &mut self.token_b_account,
                    &mut destination_account,
                    &mut self.pool_fee_account,
                    &mut Account::default(),
                ],
            )
        }
    }

    fn mint_minimum_balance() -> u64 {
        Rent::default().minimum_balance(spl_token::state::Mint::get_packed_len())
    }

    fn account_minimum_balance() -> u64 {
        Rent::default().minimum_balance(spl_token::state::Account::get_packed_len())
    }

    fn do_process_instruction_with_fee_constraints(
        instruction: Instruction,
        accounts: Vec<&mut Account>,
        swap_constraints: &Option<SwapConstraints>,
    ) -> ProgramResult {
        test_syscall_stubs();

        // approximate the logic in the actual runtime which runs the instruction
        // and only updates accounts if the instruction is successful
        let mut account_clones = accounts.iter().map(|x| (*x).clone()).collect::<Vec<_>>();
        let mut meta = instruction
            .accounts
            .iter()
            .zip(account_clones.iter_mut())
            .map(|(account_meta, account)| (&account_meta.pubkey, account_meta.is_signer, account))
            .collect::<Vec<_>>();
        let mut account_infos = create_is_signer_account_infos(&mut meta);
        let res = if instruction.program_id == SWAP_PROGRAM_ID {
            Processor::process_with_constraints(
                &instruction.program_id,
                &account_infos,
                &instruction.data,
                swap_constraints,
            )
        } else {
            spl_token::processor::Processor::process(
                &instruction.program_id,
                &account_infos,
                &instruction.data,
            )
        };

        if res.is_ok() {
            let mut account_metas = instruction
                .accounts
                .iter()
                .zip(accounts)
                .map(|(account_meta, account)| (&account_meta.pubkey, account))
                .collect::<Vec<_>>();
            for account_info in account_infos.iter_mut() {
                for account_meta in account_metas.iter_mut() {
                    if account_info.key == account_meta.0 {
                        let account = &mut account_meta.1;
                        account.owner = *account_info.owner;
                        account.lamports = **account_info.lamports.borrow();
                        account.data = account_info.data.borrow().to_vec();
                    }
                }
            }
        }
        res
    }

    fn do_process_instruction(
        instruction: Instruction,
        accounts: Vec<&mut Account>,
    ) -> ProgramResult {
        do_process_instruction_with_fee_constraints(instruction, accounts, &SWAP_CONSTRAINTS)
    }

    fn mint_token(
        program_id: &Pubkey,
        mint_key: &Pubkey,
        mut mint_account: &mut Account,
        mint_authority_key: &Pubkey,
        account_owner_key: &Pubkey,
        amount: u64,
    ) -> (Pubkey, Account) {
        let account_key = Pubkey::new_unique();
        let mut account_account = Account::new(
            account_minimum_balance(),
            spl_token::state::Account::get_packed_len(),
            program_id,
        );
        let mut mint_authority_account = Account::default();
        let mut rent_sysvar_account = create_account_for_test(&Rent::free());

        do_process_instruction(
            initialize_account(program_id, &account_key, mint_key, account_owner_key).unwrap(),
            vec![
                &mut account_account,
                &mut mint_account,
                &mut mint_authority_account,
                &mut rent_sysvar_account,
            ],
        )
        .unwrap();

        if amount > 0 {
            do_process_instruction(
                mint_to(
                    program_id,
                    mint_key,
                    &account_key,
                    mint_authority_key,
                    &[],
                    amount,
                )
                .unwrap(),
                vec![
                    &mut mint_account,
                    &mut account_account,
                    &mut mint_authority_account,
                ],
            )
            .unwrap();
        }

        (account_key, account_account)
    }

    fn mint_token_to_existing(
        program_id: &Pubkey,
        mint_key: &Pubkey,
        mut mint_account: &mut Account,
        mint_authority_key: &Pubkey,
        destination_key: &Pubkey,
        mut destination_account: &mut Account,
        amount: u64,
    ) {
        let mut mint_authority_account = Account::default();
        do_process_instruction(
            mint_to(
                program_id,
                mint_key,
                destination_key,
                mint_authority_key,
                &[],
                amount,
            )
            .unwrap(),
            vec![
                &mut mint_account,
                &mut destination_account,
                &mut mint_authority_account,
            ],
        )
        .unwrap();
    }

    fn create_mint(
        program_id: &Pubkey,
        authority_key: &Pubkey,
        freeze_authority: Option<&Pubkey>,
    ) -> (Pubkey, Account) {
        let mint_key = Pubkey::new_unique();
        let mut mint_account = Account::new(
            mint_minimum_balance(),
            spl_token::state::Mint::get_packed_len(),
            program_id,
        );
        let mut rent_sysvar_account = create_account_for_test(&Rent::free());

        do_process_instruction(
            initialize_mint(program_id, &mint_key, authority_key, freeze_authority, 2).unwrap(),
            vec![&mut mint_account, &mut rent_sysvar_account],
        )
        .unwrap();

        (mint_key, mint_account)
    }

    #[test]
    fn test_token_program_id_error() {
        test_syscall_stubs();
        let swap_key = Pubkey::new_unique();
        let mut mint = (Pubkey::new_unique(), Account::default());
        let mut destination = (Pubkey::new_unique(), Account::default());
        let token_program = (spl_token::id(), Account::default());
        let (authority_key, nonce) =
            Pubkey::find_program_address(&[&swap_key.to_bytes()[..]], &SWAP_PROGRAM_ID);
        let mut authority = (authority_key, Account::default());
        let swap_bytes = swap_key.to_bytes();
        let authority_signature_seeds = [&swap_bytes[..32], &[nonce]];
        let signers = &[&authority_signature_seeds[..]];
        let ix = mint_to(
            &token_program.0,
            &mint.0,
            &destination.0,
            &authority.0,
            &[],
            10,
        )
        .unwrap();
        let mint = (&mut mint).into();
        let destination = (&mut destination).into();
        let authority = (&mut authority).into();

        let err = invoke_signed(&ix, &[mint, destination, authority], signers).unwrap_err();
        assert_eq!(err, ProgramError::InvalidAccountData);
    }

    #[test]
    fn test_initialize() {
        let user_key = Pubkey::new_unique();
        let trade_fee_numerator = 1;
        let trade_fee_denominator = 2;
        let owner_trade_fee_numerator = 1;
        let owner_trade_fee_denominator = 10;
        let owner_withdraw_fee_numerator = 1;
        let owner_withdraw_fee_denominator = 5;
        let fees = Fees {
            trade_fee_numerator,
            trade_fee_denominator,
            owner_trade_fee_numerator,
            owner_trade_fee_denominator,
            owner_withdraw_fee_numerator,
            owner_withdraw_fee_denominator,
        };

        let token_a_amount = 1000;
        let token_b_amount = 2000;
        let pool_token_amount = 10;
        let curve_type = CurveType::ConstantProduct;
        let swap_curve = SwapCurve {
            curve_type,
            calculator: Box::new(ConstantProductCurve {}),
        };

        let mut accounts =
            SwapAccountInfo::new(&user_key, fees, swap_curve, token_a_amount, token_b_amount);

        // wrong pda for swap account
        {
            let old_key = accounts.swap_key;
            accounts.swap_key = Pubkey::new_unique();
            assert_eq!(
                Err(SwapError::InvalidProgramAddress.into()),
                accounts.initialize_swap()
            );
            accounts.swap_key = old_key;
        }

        // wrong nonce for authority_key
        {
            let old_nonce = accounts.nonce;
            accounts.nonce = old_nonce - 1;
            assert_eq!(
                Err(SwapError::InvalidProgramAddress.into()),
                accounts.initialize_swap()
            );
            accounts.nonce = old_nonce;
        }

        // uninitialized token a account
        {
            let old_account = accounts.token_a_account;
            accounts.token_a_account = Account::new(0, 0, &spl_token::id());
            assert_eq!(
                Err(SwapError::ExpectedAccount.into()),
                accounts.initialize_swap()
            );
            accounts.token_a_account = old_account;
        }

        // uninitialized token b account
        {
            let old_account = accounts.token_b_account;
            accounts.token_b_account = Account::new(0, 0, &spl_token::id());
            assert_eq!(
                Err(SwapError::ExpectedAccount.into()),
                accounts.initialize_swap()
            );
            accounts.token_b_account = old_account;
        }

        // uninitialized pool mint
        {
            let old_account = accounts.pool_mint_account;
            accounts.pool_mint_account = Account::new(0, 0, &spl_token::id());
            assert_eq!(
                Err(SwapError::ExpectedMint.into()),
                accounts.initialize_swap()
            );
            accounts.pool_mint_account = old_account;
        }

        // token A account owner is not swap authority
        {
            let (_token_a_key, token_a_account) = mint_token(
                &spl_token::id(),
                &accounts.token_a_mint_key,
                &mut accounts.token_a_mint_account,
                &user_key,
                &user_key,
                0,
            );
            let old_account = accounts.token_a_account;
            accounts.token_a_account = token_a_account;
            assert_eq!(
                Err(SwapError::InvalidOwner.into()),
                accounts.initialize_swap()
            );
            accounts.token_a_account = old_account;
        }

        // token B account owner is not swap authority
        {
            let (_token_b_key, token_b_account) = mint_token(
                &spl_token::id(),
                &accounts.token_b_mint_key,
                &mut accounts.token_b_mint_account,
                &user_key,
                &user_key,
                0,
            );
            let old_account = accounts.token_b_account;
            accounts.token_b_account = token_b_account;
            assert_eq!(
                Err(SwapError::InvalidOwner.into()),
                accounts.initialize_swap()
            );
            accounts.token_b_account = old_account;
        }

        // pool token account owner is swap authority
        {
            let (_pool_token_key, pool_token_account) = mint_token(
                &spl_token::id(),
                &accounts.pool_mint_key,
                &mut accounts.pool_mint_account,
                &accounts.authority_key,
                &accounts.authority_key,
                0,
            );
            let old_account = accounts.pool_token_account;
            accounts.pool_token_account = pool_token_account;
            assert_eq!(
                Err(SwapError::InvalidOutputOwner.into()),
                accounts.initialize_swap()
            );
            accounts.pool_token_account = old_account;
        }

        // pool fee account owner is swap authority
        {
            let (_pool_fee_key, pool_fee_account) = mint_token(
                &spl_token::id(),
                &accounts.pool_mint_key,
                &mut accounts.pool_mint_account,
                &accounts.authority_key,
                &accounts.authority_key,
                0,
            );
            let old_account = accounts.pool_fee_account;
            accounts.pool_fee_account = pool_fee_account;
            assert_eq!(
                Err(SwapError::InvalidOutputOwner.into()),
                accounts.initialize_swap()
            );
            accounts.pool_fee_account = old_account;
        }

        // pool mint authority is not swap authority
        {
            let (_pool_mint_key, pool_mint_account) =
                create_mint(&spl_token::id(), &user_key, None);
            let old_mint = accounts.pool_mint_account;
            accounts.pool_mint_account = pool_mint_account;
            assert_eq!(
                Err(SwapError::InvalidOwner.into()),
                accounts.initialize_swap()
            );
            accounts.pool_mint_account = old_mint;
        }

        // pool mint token has freeze authority
        {
            let (_pool_mint_key, pool_mint_account) =
                create_mint(&spl_token::id(), &accounts.authority_key, Some(&user_key));
            let old_mint = accounts.pool_mint_account;
            accounts.pool_mint_account = pool_mint_account;
            assert_eq!(
                Err(SwapError::InvalidFreezeAuthority.into()),
                accounts.initialize_swap()
            );
            accounts.pool_mint_account = old_mint;
        }

        // token A account owned by wrong program
        {
            let (_token_a_key, mut token_a_account) = mint_token(
                &spl_token::id(),
                &accounts.token_a_mint_key,
                &mut accounts.token_a_mint_account,
                &user_key,
                &accounts.authority_key,
                token_a_amount,
            );
            token_a_account.owner = SWAP_PROGRAM_ID;
            let old_account = accounts.token_a_account;
            accounts.token_a_account = token_a_account;
            assert_eq!(
                Err(SwapError::IncorrectTokenProgramId.into()),
                accounts.initialize_swap()
            );
            accounts.token_a_account = old_account;
        }

        // token B account owned by wrong program
        {
            let (_token_b_key, mut token_b_account) = mint_token(
                &spl_token::id(),
                &accounts.token_b_mint_key,
                &mut accounts.token_b_mint_account,
                &user_key,
                &accounts.authority_key,
                token_b_amount,
            );
            token_b_account.owner = SWAP_PROGRAM_ID;
            let old_account = accounts.token_b_account;
            accounts.token_b_account = token_b_account;
            assert_eq!(
                Err(SwapError::IncorrectTokenProgramId.into()),
                accounts.initialize_swap()
            );
            accounts.token_b_account = old_account;
        }

        // empty token A account
        {
            let (_token_a_key, token_a_account) = mint_token(
                &spl_token::id(),
                &accounts.token_a_mint_key,
                &mut accounts.token_a_mint_account,
                &user_key,
                &accounts.authority_key,
                0,
            );
            let old_account = accounts.token_a_account;
            accounts.token_a_account = token_a_account;
            assert_eq!(
                Err(SwapError::EmptySupply.into()),
                accounts.initialize_swap()
            );
            accounts.token_a_account = old_account;
        }

        // empty token B account
        {
            let (_token_b_key, token_b_account) = mint_token(
                &spl_token::id(),
                &accounts.token_b_mint_key,
                &mut accounts.token_b_mint_account,
                &user_key,
                &accounts.authority_key,
                0,
            );
            let old_account = accounts.token_b_account;
            accounts.token_b_account = token_b_account;
            assert_eq!(
                Err(SwapError::EmptySupply.into()),
                accounts.initialize_swap()
            );
            accounts.token_b_account = old_account;
        }

        // invalid pool tokens
        {
            let old_mint = accounts.pool_mint_account;
            let old_pool_account = accounts.pool_token_account;

            let (_pool_mint_key, pool_mint_account) =
                create_mint(&spl_token::id(), &accounts.authority_key, None);
            accounts.pool_mint_account = pool_mint_account;

            let (_empty_pool_token_key, empty_pool_token_account) = mint_token(
                &spl_token::id(),
                &accounts.pool_mint_key,
                &mut accounts.pool_mint_account,
                &accounts.authority_key,
                &user_key,
                0,
            );

            let (_pool_token_key, pool_token_account) = mint_token(
                &spl_token::id(),
                &accounts.pool_mint_key,
                &mut accounts.pool_mint_account,
                &accounts.authority_key,
                &user_key,
                pool_token_amount,
            );

            // non-empty pool token account
            accounts.pool_token_account = pool_token_account;
            assert_eq!(
                Err(SwapError::InvalidSupply.into()),
                accounts.initialize_swap()
            );

            // pool tokens already in circulation
            accounts.pool_token_account = empty_pool_token_account;
            assert_eq!(
                Err(SwapError::InvalidSupply.into()),
                accounts.initialize_swap()
            );

            accounts.pool_mint_account = old_mint;
            accounts.pool_token_account = old_pool_account;
        }

        // pool fee account has wrong mint
        {
            let (_pool_fee_key, pool_fee_account) = mint_token(
                &spl_token::id(),
                &accounts.token_a_mint_key,
                &mut accounts.token_a_mint_account,
                &user_key,
                &user_key,
                0,
            );
            let old_account = accounts.pool_fee_account;
            accounts.pool_fee_account = pool_fee_account;
            assert_eq!(
                Err(SwapError::IncorrectPoolMint.into()),
                accounts.initialize_swap()
            );
            accounts.pool_fee_account = old_account;
        }

        // token A account is delegated
        {
            do_process_instruction(
                approve(
                    &spl_token::id(),
                    &accounts.token_a_key,
                    &user_key,
                    &accounts.authority_key,
                    &[],
                    1,
                )
                .unwrap(),
                vec![
                    &mut accounts.token_a_account,
                    &mut Account::default(),
                    &mut Account::default(),
                ],
            )
            .unwrap();
            assert_eq!(
                Err(SwapError::InvalidDelegate.into()),
                accounts.initialize_swap()
            );

            do_process_instruction(
                revoke(
                    &spl_token::id(),
                    &accounts.token_a_key,
                    &accounts.authority_key,
                    &[],
                )
                .unwrap(),
                vec![&mut accounts.token_a_account, &mut Account::default()],
            )
            .unwrap();
        }

        // token B account is delegated
        {
            do_process_instruction(
                approve(
                    &spl_token::id(),
                    &accounts.token_b_key,
                    &user_key,
                    &accounts.authority_key,
                    &[],
                    1,
                )
                .unwrap(),
                vec![
                    &mut accounts.token_b_account,
                    &mut Account::default(),
                    &mut Account::default(),
                ],
            )
            .unwrap();
            assert_eq!(
                Err(SwapError::InvalidDelegate.into()),
                accounts.initialize_swap()
            );

            do_process_instruction(
                revoke(
                    &spl_token::id(),
                    &accounts.token_b_key,
                    &accounts.authority_key,
                    &[],
                )
                .unwrap(),
                vec![&mut accounts.token_b_account, &mut Account::default()],
            )
            .unwrap();
        }

        // token A account has close authority
        {
            do_process_instruction(
                set_authority(
                    &spl_token::id(),
                    &accounts.token_a_key,
                    Some(&user_key),
                    AuthorityType::CloseAccount,
                    &accounts.authority_key,
                    &[],
                )
                .unwrap(),
                vec![&mut accounts.token_a_account, &mut Account::default()],
            )
            .unwrap();
            assert_eq!(
                Err(SwapError::InvalidCloseAuthority.into()),
                accounts.initialize_swap()
            );

            do_process_instruction(
                set_authority(
                    &spl_token::id(),
                    &accounts.token_a_key,
                    None,
                    AuthorityType::CloseAccount,
                    &user_key,
                    &[],
                )
                .unwrap(),
                vec![&mut accounts.token_a_account, &mut Account::default()],
            )
            .unwrap();
        }

        // token B account has close authority
        {
            do_process_instruction(
                set_authority(
                    &spl_token::id(),
                    &accounts.token_b_key,
                    Some(&user_key),
                    AuthorityType::CloseAccount,
                    &accounts.authority_key,
                    &[],
                )
                .unwrap(),
                vec![&mut accounts.token_b_account, &mut Account::default()],
            )
            .unwrap();
            assert_eq!(
                Err(SwapError::InvalidCloseAuthority.into()),
                accounts.initialize_swap()
            );

            do_process_instruction(
                set_authority(
                    &spl_token::id(),
                    &accounts.token_b_key,
                    None,
                    AuthorityType::CloseAccount,
                    &user_key,
                    &[],
                )
                .unwrap(),
                vec![&mut accounts.token_b_account, &mut Account::default()],
            )
            .unwrap();
        }

        // wrong token program id
        {
            let wrong_program_id = Pubkey::new_unique();
            assert_eq!(
                Err(SwapError::IncorrectTokenProgramId.into()),
                do_process_instruction(
                    initialize(
                        &SWAP_PROGRAM_ID,
                        &wrong_program_id,
                        &accounts.payer_key,
                        &accounts.swap_key,
                        &accounts.authority_key,
                        &accounts.token_a_key,
                        &accounts.token_b_key,
                        &accounts.pool_mint_key,
                        &accounts.pool_fee_key,
                        &accounts.pool_token_key,
                        accounts.nonce,
                        accounts.fees.clone(),
                        accounts.swap_curve.clone(),
                        &accounts.pool_registry_key,
                        accounts.pool_nonce
                    )
                    .unwrap(),
                    vec![
                        &mut accounts.payer_account,
                        &mut accounts.swap_account,
                        &mut Account::default(),
                        &mut accounts.token_a_account,
                        &mut accounts.token_b_account,
                        &mut accounts.pool_mint_account,
                        &mut accounts.pool_fee_account,
                        &mut accounts.pool_token_account,
                        &mut Account::default(),
                        &mut accounts.pool_registry_account,
                        &mut Account::default(),
                        &mut accounts.rent_sysvar_account,
                    ],
                )
            );
        }

        // create swap with same token A and B
        {
            let (_token_a_repeat_key, token_a_repeat_account) = mint_token(
                &spl_token::id(),
                &accounts.token_a_mint_key,
                &mut accounts.token_a_mint_account,
                &user_key,
                &accounts.authority_key,
                10,
            );
            let old_account = accounts.token_b_account;
            accounts.token_b_account = token_a_repeat_account;
            assert_eq!(
                Err(SwapError::RepeatedMint.into()),
                accounts.initialize_swap()
            );
            accounts.token_b_account = old_account;
        }

        // right required mint in constraint
        {
            let trade_fee_numerator = 25;
            let trade_fee_denominator = 10000;
            let owner_trade_fee_numerator = 5;
            let owner_trade_fee_denominator = 10000;
            let fees = Fees {
                trade_fee_numerator,
                trade_fee_denominator,
                owner_trade_fee_numerator,
                owner_trade_fee_denominator,
                owner_withdraw_fee_numerator,
                owner_withdraw_fee_denominator,
            };
            let curve = ConstantProductCurve {};
            let swap_curve = SwapCurve {
                curve_type: CurveType::ConstantProduct,
                calculator: Box::new(curve),
            };

            let mut accounts = SwapAccountInfo::new(
                &user_key,
                fees.clone(),
                swap_curve,
                token_a_amount,
                token_b_amount,
            );

            //use proper required mint
            let required_mint = accounts.token_a_mint_key.to_string();

            let valid_curve_types = &[CurveType::ConstantProduct];

            //use proper owner
            let fee_account =
                spl_token::state::Account::unpack(&accounts.pool_fee_account.data).unwrap();
            let owner_as_str = fee_account.owner.to_string();
            let constraints = Some(SwapConstraints {
                owner_key: &owner_as_str,
                valid_curve_types,
                fees: &fees,
                required_mint: &required_mint,
            });

            assert_eq!(
<<<<<<< HEAD
=======

>>>>>>> 82225453
                //this err is a side affect of getting past the point in the code where the invalid
                //mint is checked its what we expect because this is what happens if you try and swap
                //without using banks_client.  It's the best we can do for now.
                //tl;dr; it's not an InvalidMint err.
                Err(ProgramError::InvalidAccountData),
                do_process_instruction_with_fee_constraints(
                    initialize(
                        &SWAP_PROGRAM_ID,
                        &spl_token::id(),
                        &accounts.payer_key,
                        &accounts.swap_key,
                        &accounts.authority_key,
                        &accounts.token_a_key,
                        &accounts.token_b_key,
                        &accounts.pool_mint_key,
                        &accounts.pool_fee_key,
                        &accounts.pool_token_key,
                        accounts.nonce,
                        accounts.fees.clone(),
                        accounts.swap_curve.clone(),
                        &accounts.pool_registry_key,
                        accounts.pool_nonce
                    )
                    .unwrap(),
                    vec![
                        &mut accounts.payer_account,
                        &mut accounts.swap_account,
                        &mut Account::default(),
                        &mut accounts.token_a_account,
                        &mut accounts.token_b_account,
                        &mut accounts.pool_mint_account,
                        &mut accounts.pool_fee_account,
                        &mut accounts.pool_token_account,
                        &mut Account::default(),
                        &mut accounts.pool_registry_account,
                        &mut Account::default(),
                        &mut accounts.rent_sysvar_account,
                    ],
                    &constraints,
                )
            );
        }

        // wrong required mint in constraint
        {
            let trade_fee_numerator = 25;
            let trade_fee_denominator = 10000;
            let owner_trade_fee_numerator = 5;
            let owner_trade_fee_denominator = 10000;
            let fees = Fees {
                trade_fee_numerator,
                trade_fee_denominator,
                owner_trade_fee_numerator,
                owner_trade_fee_denominator,
                owner_withdraw_fee_numerator,
                owner_withdraw_fee_denominator,
            };
            let curve = ConstantProductCurve {};
            let swap_curve = SwapCurve {
                curve_type: CurveType::ConstantProduct,
                calculator: Box::new(curve),
            };
            let new_key = Pubkey::new_unique();
            let required_mint = &new_key.to_string();
            let valid_curve_types = &[CurveType::ConstantProduct];
            //use proper owner
            let fee_account =
                spl_token::state::Account::unpack(&accounts.pool_fee_account.data).unwrap();
            let owner_as_str = bs58::encode(fee_account.owner).into_string();
            let constraints = Some(SwapConstraints {
                owner_key: &owner_as_str,
                valid_curve_types,
                fees: &fees,
                required_mint,
            });
            let mut accounts = SwapAccountInfo::new(
                &user_key,
                fees.clone(),
                swap_curve,
                token_a_amount,
                token_b_amount,
            );
            assert_eq!(
                Err(SwapError::InvalidMint.into()),
                do_process_instruction_with_fee_constraints(
                    initialize(
                        &SWAP_PROGRAM_ID,
                        &spl_token::id(),
                        &accounts.payer_key,
                        &accounts.swap_key,
                        &accounts.authority_key,
                        &accounts.token_a_key,
                        &accounts.token_b_key,
                        &accounts.pool_mint_key,
                        &accounts.pool_fee_key,
                        &accounts.pool_token_key,
                        accounts.nonce,
                        accounts.fees.clone(),
                        accounts.swap_curve.clone(),
                        &accounts.pool_registry_key,
                        accounts.pool_nonce
                    )
                    .unwrap(),
                    vec![
                        &mut accounts.payer_account,
                        &mut accounts.swap_account,
                        &mut Account::default(),
                        &mut accounts.token_a_account,
                        &mut accounts.token_b_account,
                        &mut accounts.pool_mint_account,
                        &mut accounts.pool_fee_account,
                        &mut accounts.pool_token_account,
                        &mut Account::default(),
                        &mut accounts.pool_registry_account,
                        &mut Account::default(),
                        &mut accounts.rent_sysvar_account,
                    ],
                    &constraints,
                )
            );
        }

        // wrong owner key in constraint
        {
            let new_key = Pubkey::new_unique();
            let trade_fee_numerator = 25;
            let trade_fee_denominator = 10000;
            let owner_trade_fee_numerator = 5;
            let owner_trade_fee_denominator = 10000;
            let fees = Fees {
                trade_fee_numerator,
                trade_fee_denominator,
                owner_trade_fee_numerator,
                owner_trade_fee_denominator,
                owner_withdraw_fee_numerator,
                owner_withdraw_fee_denominator,
            };
            let curve = ConstantProductCurve {};
            let swap_curve = SwapCurve {
                curve_type: CurveType::ConstantProduct,
                calculator: Box::new(curve),
            };
            let owner_key = &new_key.to_string();
            let required_mint = &new_key.to_string();
            let valid_curve_types = &[CurveType::ConstantProduct];
            let constraints = Some(SwapConstraints {
                owner_key,
                valid_curve_types,
                fees: &fees,
                required_mint,
            });
            let mut accounts = SwapAccountInfo::new(
                &user_key,
                fees.clone(),
                swap_curve,
                token_a_amount,
                token_b_amount,
            );
            assert_eq!(
                Err(SwapError::InvalidOwner.into()),
                do_process_instruction_with_fee_constraints(
                    initialize(
                        &SWAP_PROGRAM_ID,
                        &spl_token::id(),
                        &accounts.payer_key,
                        &accounts.swap_key,
                        &accounts.authority_key,
                        &accounts.token_a_key,
                        &accounts.token_b_key,
                        &accounts.pool_mint_key,
                        &accounts.pool_fee_key,
                        &accounts.pool_token_key,
                        accounts.nonce,
                        accounts.fees.clone(),
                        accounts.swap_curve.clone(),
                        &accounts.pool_registry_key,
                        accounts.pool_nonce
                    )
                    .unwrap(),
                    vec![
                        &mut accounts.payer_account,
                        &mut accounts.swap_account,
                        &mut Account::default(),
                        &mut accounts.token_a_account,
                        &mut accounts.token_b_account,
                        &mut accounts.pool_mint_account,
                        &mut accounts.pool_fee_account,
                        &mut accounts.pool_token_account,
                        &mut Account::default(),
                        &mut accounts.pool_registry_account,
                        &mut Account::default(),
                        &mut accounts.rent_sysvar_account,
                    ],
                    &constraints,
                )
            );
        }
    }

    #[test]
    fn test_initialize_registry() {
        let user_key = Pubkey::new_unique();
        let trade_fee_numerator = 1;
        let trade_fee_denominator = 2;
        let owner_trade_fee_numerator = 1;
        let owner_trade_fee_denominator = 10;
        let owner_withdraw_fee_numerator = 1;
        let owner_withdraw_fee_denominator = 5;
        let fees = Fees {
            trade_fee_numerator,
            trade_fee_denominator,
            owner_trade_fee_numerator,
            owner_trade_fee_denominator,
            owner_withdraw_fee_numerator,
            owner_withdraw_fee_denominator,
        };

        let token_a_amount = 1000;
        let token_b_amount = 2000;
        let curve_type = CurveType::ConstantProduct;
        let swap_curve = SwapCurve {
            curve_type,
            calculator: Box::new(ConstantProductCurve {}),
        };

        let mut _accounts =
            SwapAccountInfo::new(&user_key, fees, swap_curve, token_a_amount, token_b_amount);

        let (_pool_registry_key, _pool_registry_account) = create_pool_registry();
    }

    #[test]
    fn test_deposit() {
        let user_key = Pubkey::new_unique();
        let depositor_key = Pubkey::new_unique();
        let trade_fee_numerator = 1;
        let trade_fee_denominator = 2;
        let owner_trade_fee_numerator = 1;
        let owner_trade_fee_denominator = 10;
        let owner_withdraw_fee_numerator = 1;
        let owner_withdraw_fee_denominator = 5;

        let fees = Fees {
            trade_fee_numerator,
            trade_fee_denominator,
            owner_trade_fee_numerator,
            owner_trade_fee_denominator,
            owner_withdraw_fee_numerator,
            owner_withdraw_fee_denominator,
        };

        let token_a_amount = 1000;
        let token_b_amount = 9000;
        let curve_type = CurveType::ConstantProduct;
        let swap_curve = SwapCurve {
            curve_type,
            calculator: Box::new(ConstantProductCurve {}),
        };

        let mut accounts =
            SwapAccountInfo::new(&user_key, fees, swap_curve, token_a_amount, token_b_amount);

        // depositing 10% of the current pool amount in token A and B means
        // that our pool tokens will be worth 1 / 10 of the current pool amount
        let pool_amount = INITIAL_SWAP_POOL_AMOUNT / 10;
        let deposit_a = token_a_amount / 10;
        let deposit_b = token_b_amount / 10;

        // swap not initialized
        {
            let (
                token_a_key,
                mut token_a_account,
                token_b_key,
                mut token_b_account,
                pool_key,
                mut pool_account,
            ) = accounts.setup_token_accounts(&user_key, &depositor_key, deposit_a, deposit_b, 0);
            assert_eq!(
                Err(ProgramError::UninitializedAccount),
                accounts.deposit_all_token_types(
                    &depositor_key,
                    &token_a_key,
                    &mut token_a_account,
                    &token_b_key,
                    &mut token_b_account,
                    &pool_key,
                    &mut pool_account,
                    pool_amount.try_into().unwrap(),
                    deposit_a,
                    deposit_b,
                )
            );
        }

        //fake init
        accounts.initialize_swap_mock_for_testing().unwrap();

        // wrong owner for swap account
        {
            let (
                token_a_key,
                mut token_a_account,
                token_b_key,
                mut token_b_account,
                pool_key,
                mut pool_account,
            ) = accounts.setup_token_accounts(&user_key, &depositor_key, deposit_a, deposit_b, 0);
            let old_swap_account = accounts.swap_account;
            let mut wrong_swap_account = old_swap_account.clone();
            wrong_swap_account.owner = spl_token::id();
            accounts.swap_account = wrong_swap_account;
            assert_eq!(
                Err(ProgramError::IncorrectProgramId),
                accounts.deposit_all_token_types(
                    &depositor_key,
                    &token_a_key,
                    &mut token_a_account,
                    &token_b_key,
                    &mut token_b_account,
                    &pool_key,
                    &mut pool_account,
                    pool_amount.try_into().unwrap(),
                    deposit_a,
                    deposit_b,
                )
            );
            accounts.swap_account = old_swap_account;
        }

        // wrong nonce for authority_key
        {
            let (
                token_a_key,
                mut token_a_account,
                token_b_key,
                mut token_b_account,
                pool_key,
                mut pool_account,
            ) = accounts.setup_token_accounts(&user_key, &depositor_key, deposit_a, deposit_b, 0);
            let old_authority = accounts.authority_key;
            let (bad_authority_key, _nonce) = Pubkey::find_program_address(
                &[&accounts.swap_key.to_bytes()[..]],
                &spl_token::id(),
            );
            accounts.authority_key = bad_authority_key;
            assert_eq!(
                Err(SwapError::InvalidProgramAddress.into()),
                accounts.deposit_all_token_types(
                    &depositor_key,
                    &token_a_key,
                    &mut token_a_account,
                    &token_b_key,
                    &mut token_b_account,
                    &pool_key,
                    &mut pool_account,
                    pool_amount.try_into().unwrap(),
                    deposit_a,
                    deposit_b,
                )
            );
            accounts.authority_key = old_authority;
        }

        // not enough token A
        {
            let (
                token_a_key,
                mut token_a_account,
                token_b_key,
                mut token_b_account,
                pool_key,
                mut pool_account,
            ) = accounts.setup_token_accounts(
                &user_key,
                &depositor_key,
                deposit_a / 2,
                deposit_b,
                0,
            );

            assert_eq!(
                Err(TokenError::InsufficientFunds.into()),
                accounts.deposit_all_token_types(
                    &depositor_key,
                    &token_a_key,
                    &mut token_a_account,
                    &token_b_key,
                    &mut token_b_account,
                    &pool_key,
                    &mut pool_account,
                    pool_amount.try_into().unwrap(),
                    deposit_a,
                    deposit_b,
                )
            );
        }

        // not enough token B
        {
            let (
                token_a_key,
                mut token_a_account,
                token_b_key,
                mut token_b_account,
                pool_key,
                mut pool_account,
            ) = accounts.setup_token_accounts(
                &user_key,
                &depositor_key,
                deposit_a,
                deposit_b / 2,
                0,
            );
            assert_eq!(
                Err(TokenError::InsufficientFunds.into()),
                accounts.deposit_all_token_types(
                    &depositor_key,
                    &token_a_key,
                    &mut token_a_account,
                    &token_b_key,
                    &mut token_b_account,
                    &pool_key,
                    &mut pool_account,
                    pool_amount.try_into().unwrap(),
                    deposit_a,
                    deposit_b,
                )
            );
        }

        // wrong swap token accounts
        {
            let (
                token_a_key,
                mut token_a_account,
                token_b_key,
                mut token_b_account,
                pool_key,
                mut pool_account,
            ) = accounts.setup_token_accounts(&user_key, &depositor_key, deposit_a, deposit_b, 0);
            assert_eq!(
                Err(TokenError::MintMismatch.into()),
                accounts.deposit_all_token_types(
                    &depositor_key,
                    &token_b_key,
                    &mut token_b_account,
                    &token_a_key,
                    &mut token_a_account,
                    &pool_key,
                    &mut pool_account,
                    pool_amount.try_into().unwrap(),
                    deposit_a,
                    deposit_b,
                )
            );
        }

        // wrong pool token account
        {
            let (
                token_a_key,
                mut token_a_account,
                token_b_key,
                mut token_b_account,
                _pool_key,
                mut _pool_account,
            ) = accounts.setup_token_accounts(&user_key, &depositor_key, deposit_a, deposit_b, 0);
            let (
                wrong_token_key,
                mut wrong_token_account,
                _token_b_key,
                mut _token_b_account,
                _pool_key,
                mut _pool_account,
            ) = accounts.setup_token_accounts(&user_key, &depositor_key, deposit_a, deposit_b, 0);
            assert_eq!(
                Err(TokenError::MintMismatch.into()),
                accounts.deposit_all_token_types(
                    &depositor_key,
                    &token_a_key,
                    &mut token_a_account,
                    &token_b_key,
                    &mut token_b_account,
                    &wrong_token_key,
                    &mut wrong_token_account,
                    pool_amount.try_into().unwrap(),
                    deposit_a,
                    deposit_b,
                )
            );
        }

        // no approval
        {
            let (
                token_a_key,
                mut token_a_account,
                token_b_key,
                mut token_b_account,
                pool_key,
                mut pool_account,
            ) = accounts.setup_token_accounts(&user_key, &depositor_key, deposit_a, deposit_b, 0);
            let user_transfer_authority_key = Pubkey::new_unique();
            assert_eq!(
                Err(TokenError::OwnerMismatch.into()),
                do_process_instruction(
                    deposit_all_token_types(
                        &SWAP_PROGRAM_ID,
                        &spl_token::id(),
                        &accounts.swap_key,
                        &accounts.authority_key,
                        &user_transfer_authority_key,
                        &token_a_key,
                        &token_b_key,
                        &accounts.token_a_key,
                        &accounts.token_b_key,
                        &accounts.pool_mint_key,
                        &pool_key,
                        DepositAllTokenTypes {
                            pool_token_amount: pool_amount.try_into().unwrap(),
                            maximum_token_a_amount: deposit_a,
                            maximum_token_b_amount: deposit_b,
                        },
                    )
                    .unwrap(),
                    vec![
                        &mut accounts.swap_account,
                        &mut Account::default(),
                        &mut Account::default(),
                        &mut token_a_account,
                        &mut token_b_account,
                        &mut accounts.token_a_account,
                        &mut accounts.token_b_account,
                        &mut accounts.pool_mint_account,
                        &mut pool_account,
                        &mut Account::default(),
                    ],
                )
            );
        }

        // wrong token program id
        {
            let (
                token_a_key,
                mut token_a_account,
                token_b_key,
                mut token_b_account,
                pool_key,
                mut pool_account,
            ) = accounts.setup_token_accounts(&user_key, &depositor_key, deposit_a, deposit_b, 0);
            let wrong_key = Pubkey::new_unique();
            assert_eq!(
                Err(SwapError::IncorrectTokenProgramId.into()),
                do_process_instruction(
                    deposit_all_token_types(
                        &SWAP_PROGRAM_ID,
                        &wrong_key,
                        &accounts.swap_key,
                        &accounts.authority_key,
                        &accounts.authority_key,
                        &token_a_key,
                        &token_b_key,
                        &accounts.token_a_key,
                        &accounts.token_b_key,
                        &accounts.pool_mint_key,
                        &pool_key,
                        DepositAllTokenTypes {
                            pool_token_amount: pool_amount.try_into().unwrap(),
                            maximum_token_a_amount: deposit_a,
                            maximum_token_b_amount: deposit_b,
                        },
                    )
                    .unwrap(),
                    vec![
                        &mut accounts.swap_account,
                        &mut Account::default(),
                        &mut Account::default(),
                        &mut token_a_account,
                        &mut token_b_account,
                        &mut accounts.token_a_account,
                        &mut accounts.token_b_account,
                        &mut accounts.pool_mint_account,
                        &mut pool_account,
                        &mut Account::default(),
                    ],
                )
            );
        }

        // wrong swap token accounts
        {
            let (
                token_a_key,
                mut token_a_account,
                token_b_key,
                mut token_b_account,
                pool_key,
                mut pool_account,
            ) = accounts.setup_token_accounts(&user_key, &depositor_key, deposit_a, deposit_b, 0);

            let old_a_key = accounts.token_a_key;
            let old_a_account = accounts.token_a_account;

            accounts.token_a_key = token_a_key;
            accounts.token_a_account = token_a_account.clone();

            // wrong swap token a account
            assert_eq!(
                Err(SwapError::IncorrectSwapAccount.into()),
                accounts.deposit_all_token_types(
                    &depositor_key,
                    &token_a_key,
                    &mut token_a_account,
                    &token_b_key,
                    &mut token_b_account,
                    &pool_key,
                    &mut pool_account,
                    pool_amount.try_into().unwrap(),
                    deposit_a,
                    deposit_b,
                )
            );

            accounts.token_a_key = old_a_key;
            accounts.token_a_account = old_a_account;

            let old_b_key = accounts.token_b_key;
            let old_b_account = accounts.token_b_account;

            accounts.token_b_key = token_b_key;
            accounts.token_b_account = token_b_account.clone();

            // wrong swap token b account
            assert_eq!(
                Err(SwapError::IncorrectSwapAccount.into()),
                accounts.deposit_all_token_types(
                    &depositor_key,
                    &token_a_key,
                    &mut token_a_account,
                    &token_b_key,
                    &mut token_b_account,
                    &pool_key,
                    &mut pool_account,
                    pool_amount.try_into().unwrap(),
                    deposit_a,
                    deposit_b,
                )
            );

            accounts.token_b_key = old_b_key;
            accounts.token_b_account = old_b_account;
        }

        // wrong mint
        {
            let (
                token_a_key,
                mut token_a_account,
                token_b_key,
                mut token_b_account,
                pool_key,
                mut pool_account,
            ) = accounts.setup_token_accounts(&user_key, &depositor_key, deposit_a, deposit_b, 0);
            let (pool_mint_key, pool_mint_account) =
                create_mint(&spl_token::id(), &accounts.authority_key, None);
            let old_pool_key = accounts.pool_mint_key;
            let old_pool_account = accounts.pool_mint_account;
            accounts.pool_mint_key = pool_mint_key;
            accounts.pool_mint_account = pool_mint_account;

            assert_eq!(
                Err(SwapError::IncorrectPoolMint.into()),
                accounts.deposit_all_token_types(
                    &depositor_key,
                    &token_a_key,
                    &mut token_a_account,
                    &token_b_key,
                    &mut token_b_account,
                    &pool_key,
                    &mut pool_account,
                    pool_amount.try_into().unwrap(),
                    deposit_a,
                    deposit_b,
                )
            );

            accounts.pool_mint_key = old_pool_key;
            accounts.pool_mint_account = old_pool_account;
        }

        // deposit 1 pool token fails beacuse it equates to 0 swap tokens
        {
            let (
                token_a_key,
                mut token_a_account,
                token_b_key,
                mut token_b_account,
                pool_key,
                mut pool_account,
            ) = accounts.setup_token_accounts(&user_key, &depositor_key, deposit_a, deposit_b, 0);
            assert_eq!(
                Err(SwapError::ZeroTradingTokens.into()),
                accounts.deposit_all_token_types(
                    &depositor_key,
                    &token_a_key,
                    &mut token_a_account,
                    &token_b_key,
                    &mut token_b_account,
                    &pool_key,
                    &mut pool_account,
                    1,
                    deposit_a,
                    deposit_b,
                )
            );
        }

        // slippage exceeded
        {
            let (
                token_a_key,
                mut token_a_account,
                token_b_key,
                mut token_b_account,
                pool_key,
                mut pool_account,
            ) = accounts.setup_token_accounts(&user_key, &depositor_key, deposit_a, deposit_b, 0);
            // maximum A amount in too low
            assert_eq!(
                Err(SwapError::ExceededSlippage.into()),
                accounts.deposit_all_token_types(
                    &depositor_key,
                    &token_a_key,
                    &mut token_a_account,
                    &token_b_key,
                    &mut token_b_account,
                    &pool_key,
                    &mut pool_account,
                    pool_amount.try_into().unwrap(),
                    deposit_a / 10,
                    deposit_b,
                )
            );
            // maximum B amount in too low
            assert_eq!(
                Err(SwapError::ExceededSlippage.into()),
                accounts.deposit_all_token_types(
                    &depositor_key,
                    &token_a_key,
                    &mut token_a_account,
                    &token_b_key,
                    &mut token_b_account,
                    &pool_key,
                    &mut pool_account,
                    pool_amount.try_into().unwrap(),
                    deposit_a,
                    deposit_b / 10,
                )
            );
        }

        // invalid input: can't use swap pool tokens as source
        {
            let (
                _token_a_key,
                _token_a_account,
                _token_b_key,
                _token_b_account,
                pool_key,
                mut pool_account,
            ) = accounts.setup_token_accounts(&user_key, &depositor_key, deposit_a, deposit_b, 0);
            let swap_token_a_key = accounts.token_a_key;
            let mut swap_token_a_account = accounts.get_token_account(&swap_token_a_key).clone();
            let swap_token_b_key = accounts.token_b_key;
            let mut swap_token_b_account = accounts.get_token_account(&swap_token_b_key).clone();
            let authority_key = accounts.authority_key;
            assert_eq!(
                Err(SwapError::InvalidInput.into()),
                accounts.deposit_all_token_types(
                    &authority_key,
                    &swap_token_a_key,
                    &mut swap_token_a_account,
                    &swap_token_b_key,
                    &mut swap_token_b_account,
                    &pool_key,
                    &mut pool_account,
                    pool_amount.try_into().unwrap(),
                    deposit_a,
                    deposit_b,
                )
            );
        }

        // correctly deposit
        {
            let (
                token_a_key,
                mut token_a_account,
                token_b_key,
                mut token_b_account,
                pool_key,
                mut pool_account,
            ) = accounts.setup_token_accounts(&user_key, &depositor_key, deposit_a, deposit_b, 0);
            accounts
                .deposit_all_token_types(
                    &depositor_key,
                    &token_a_key,
                    &mut token_a_account,
                    &token_b_key,
                    &mut token_b_account,
                    &pool_key,
                    &mut pool_account,
                    pool_amount.try_into().unwrap(),
                    deposit_a,
                    deposit_b,
                )
                .unwrap();

            let swap_token_a =
                spl_token::state::Account::unpack(&accounts.token_a_account.data).unwrap();
            assert_eq!(swap_token_a.amount, deposit_a + token_a_amount);
            let swap_token_b =
                spl_token::state::Account::unpack(&accounts.token_b_account.data).unwrap();
            assert_eq!(swap_token_b.amount, deposit_b + token_b_amount);
            let token_a = spl_token::state::Account::unpack(&token_a_account.data).unwrap();
            assert_eq!(token_a.amount, 0);
            let token_b = spl_token::state::Account::unpack(&token_b_account.data).unwrap();
            assert_eq!(token_b.amount, 0);
            let pool_account = spl_token::state::Account::unpack(&pool_account.data).unwrap();
            let swap_pool_account =
                spl_token::state::Account::unpack(&accounts.pool_token_account.data).unwrap();
            let pool_mint =
                spl_token::state::Mint::unpack(&accounts.pool_mint_account.data).unwrap();

            assert_eq!(
                pool_mint.supply,
                pool_account.amount + swap_pool_account.amount
            );
        }
    }

    #[test]
    fn test_withdraw() {
        let user_key = Pubkey::new_unique();
        let trade_fee_numerator = 1;
        let trade_fee_denominator = 2;
        let owner_trade_fee_numerator = 1;
        let owner_trade_fee_denominator = 10;
        let owner_withdraw_fee_numerator = 1;
        let owner_withdraw_fee_denominator = 5;

        let fees = Fees {
            trade_fee_numerator,
            trade_fee_denominator,
            owner_trade_fee_numerator,
            owner_trade_fee_denominator,
            owner_withdraw_fee_numerator,
            owner_withdraw_fee_denominator,
        };

        let token_a_amount = 1000;
        let token_b_amount = 2000;
        let curve_type = CurveType::ConstantProduct;
        let swap_curve = SwapCurve {
            curve_type,
            calculator: Box::new(ConstantProductCurve {}),
        };

        let withdrawer_key = Pubkey::new_unique();
        let initial_a = token_a_amount / 10;
        let initial_b = token_b_amount / 10;
        let initial_pool = swap_curve.calculator.new_pool_supply() / 10;
        let withdraw_amount = initial_pool / 4;
        let minimum_token_a_amount = initial_a / 40;
        let minimum_token_b_amount = initial_b / 40;

        let mut accounts =
            SwapAccountInfo::new(&user_key, fees, swap_curve, token_a_amount, token_b_amount);

        // swap not initialized
        {
            let (
                token_a_key,
                mut token_a_account,
                token_b_key,
                mut token_b_account,
                pool_key,
                mut pool_account,
            ) = accounts.setup_token_accounts(&user_key, &withdrawer_key, initial_a, initial_b, 0);
            assert_eq!(
                Err(ProgramError::UninitializedAccount),
                accounts.withdraw_all_token_types(
                    &withdrawer_key,
                    &pool_key,
                    &mut pool_account,
                    &token_a_key,
                    &mut token_a_account,
                    &token_b_key,
                    &mut token_b_account,
                    withdraw_amount.try_into().unwrap(),
                    minimum_token_a_amount,
                    minimum_token_b_amount,
                )
            );
        }

        //fake init
        accounts.initialize_swap_mock_for_testing().unwrap();

        // wrong owner for swap account
        {
            let (
                token_a_key,
                mut token_a_account,
                token_b_key,
                mut token_b_account,
                pool_key,
                mut pool_account,
            ) = accounts.setup_token_accounts(&user_key, &withdrawer_key, initial_a, initial_b, 0);
            let old_swap_account = accounts.swap_account;
            let mut wrong_swap_account = old_swap_account.clone();
            wrong_swap_account.owner = spl_token::id();
            accounts.swap_account = wrong_swap_account;
            assert_eq!(
                Err(ProgramError::IncorrectProgramId),
                accounts.withdraw_all_token_types(
                    &withdrawer_key,
                    &pool_key,
                    &mut pool_account,
                    &token_a_key,
                    &mut token_a_account,
                    &token_b_key,
                    &mut token_b_account,
                    withdraw_amount.try_into().unwrap(),
                    minimum_token_a_amount,
                    minimum_token_b_amount,
                )
            );
            accounts.swap_account = old_swap_account;
        }

        // wrong nonce for authority_key
        {
            let (
                token_a_key,
                mut token_a_account,
                token_b_key,
                mut token_b_account,
                pool_key,
                mut pool_account,
            ) = accounts.setup_token_accounts(&user_key, &withdrawer_key, initial_a, initial_b, 0);
            let old_authority = accounts.authority_key;
            let (bad_authority_key, _nonce) = Pubkey::find_program_address(
                &[&accounts.swap_key.to_bytes()[..]],
                &spl_token::id(),
            );
            accounts.authority_key = bad_authority_key;
            assert_eq!(
                Err(SwapError::InvalidProgramAddress.into()),
                accounts.withdraw_all_token_types(
                    &withdrawer_key,
                    &pool_key,
                    &mut pool_account,
                    &token_a_key,
                    &mut token_a_account,
                    &token_b_key,
                    &mut token_b_account,
                    withdraw_amount.try_into().unwrap(),
                    minimum_token_a_amount,
                    minimum_token_b_amount,
                )
            );
            accounts.authority_key = old_authority;
        }

        // not enough pool tokens
        {
            let (
                token_a_key,
                mut token_a_account,
                token_b_key,
                mut token_b_account,
                pool_key,
                mut pool_account,
            ) = accounts.setup_token_accounts(
                &user_key,
                &withdrawer_key,
                initial_a,
                initial_b,
                to_u64(withdraw_amount).unwrap() / 2u64,
            );
            assert_eq!(
                Err(TokenError::InsufficientFunds.into()),
                accounts.withdraw_all_token_types(
                    &withdrawer_key,
                    &pool_key,
                    &mut pool_account,
                    &token_a_key,
                    &mut token_a_account,
                    &token_b_key,
                    &mut token_b_account,
                    withdraw_amount.try_into().unwrap(),
                    minimum_token_a_amount / 2,
                    minimum_token_b_amount / 2,
                )
            );
        }

        // wrong token a / b accounts
        {
            let (
                token_a_key,
                mut token_a_account,
                token_b_key,
                mut token_b_account,
                pool_key,
                mut pool_account,
            ) = accounts.setup_token_accounts(
                &user_key,
                &withdrawer_key,
                initial_a,
                initial_b,
                withdraw_amount.try_into().unwrap(),
            );
            assert_eq!(
                Err(TokenError::MintMismatch.into()),
                accounts.withdraw_all_token_types(
                    &withdrawer_key,
                    &pool_key,
                    &mut pool_account,
                    &token_b_key,
                    &mut token_b_account,
                    &token_a_key,
                    &mut token_a_account,
                    withdraw_amount.try_into().unwrap(),
                    minimum_token_a_amount,
                    minimum_token_b_amount,
                )
            );
        }

        // wrong pool token account
        {
            let (
                token_a_key,
                mut token_a_account,
                token_b_key,
                mut token_b_account,
                _pool_key,
                _pool_account,
            ) = accounts.setup_token_accounts(
                &user_key,
                &withdrawer_key,
                initial_a,
                initial_b,
                withdraw_amount.try_into().unwrap(),
            );
            let (
                wrong_token_a_key,
                mut wrong_token_a_account,
                _token_b_key,
                _token_b_account,
                _pool_key,
                _pool_account,
            ) = accounts.setup_token_accounts(
                &user_key,
                &withdrawer_key,
                withdraw_amount.try_into().unwrap(),
                initial_b,
                withdraw_amount.try_into().unwrap(),
            );
            assert_eq!(
                Err(TokenError::MintMismatch.into()),
                accounts.withdraw_all_token_types(
                    &withdrawer_key,
                    &wrong_token_a_key,
                    &mut wrong_token_a_account,
                    &token_a_key,
                    &mut token_a_account,
                    &token_b_key,
                    &mut token_b_account,
                    withdraw_amount.try_into().unwrap(),
                    minimum_token_a_amount,
                    minimum_token_b_amount,
                )
            );
        }

        // wrong pool fee account
        {
            let (
                token_a_key,
                mut token_a_account,
                token_b_key,
                mut token_b_account,
                wrong_pool_key,
                wrong_pool_account,
            ) = accounts.setup_token_accounts(
                &user_key,
                &withdrawer_key,
                initial_a,
                initial_b,
                withdraw_amount.try_into().unwrap(),
            );
            let (
                _token_a_key,
                _token_a_account,
                _token_b_key,
                _token_b_account,
                pool_key,
                mut pool_account,
            ) = accounts.setup_token_accounts(
                &user_key,
                &withdrawer_key,
                initial_a,
                initial_b,
                withdraw_amount.try_into().unwrap(),
            );
            let old_pool_fee_account = accounts.pool_fee_account;
            let old_pool_fee_key = accounts.pool_fee_key;
            accounts.pool_fee_account = wrong_pool_account;
            accounts.pool_fee_key = wrong_pool_key;
            assert_eq!(
                Err(SwapError::IncorrectFeeAccount.into()),
                accounts.withdraw_all_token_types(
                    &withdrawer_key,
                    &pool_key,
                    &mut pool_account,
                    &token_a_key,
                    &mut token_a_account,
                    &token_b_key,
                    &mut token_b_account,
                    withdraw_amount.try_into().unwrap(),
                    minimum_token_a_amount,
                    minimum_token_b_amount,
                ),
            );
            accounts.pool_fee_account = old_pool_fee_account;
            accounts.pool_fee_key = old_pool_fee_key;
        }

        // no approval
        {
            let (
                token_a_key,
                mut token_a_account,
                token_b_key,
                mut token_b_account,
                pool_key,
                mut pool_account,
            ) = accounts.setup_token_accounts(
                &user_key,
                &withdrawer_key,
                0,
                0,
                withdraw_amount.try_into().unwrap(),
            );
            let user_transfer_authority_key = Pubkey::new_unique();
            assert_eq!(
                Err(TokenError::OwnerMismatch.into()),
                do_process_instruction(
                    withdraw_all_token_types(
                        &SWAP_PROGRAM_ID,
                        &spl_token::id(),
                        &accounts.swap_key,
                        &accounts.authority_key,
                        &user_transfer_authority_key,
                        &accounts.pool_mint_key,
                        &accounts.pool_fee_key,
                        &pool_key,
                        &accounts.token_a_key,
                        &accounts.token_b_key,
                        &token_a_key,
                        &token_b_key,
                        WithdrawAllTokenTypes {
                            pool_token_amount: withdraw_amount.try_into().unwrap(),
                            minimum_token_a_amount,
                            minimum_token_b_amount,
                        }
                    )
                    .unwrap(),
                    vec![
                        &mut accounts.swap_account,
                        &mut Account::default(),
                        &mut Account::default(),
                        &mut accounts.pool_mint_account,
                        &mut pool_account,
                        &mut accounts.token_a_account,
                        &mut accounts.token_b_account,
                        &mut token_a_account,
                        &mut token_b_account,
                        &mut accounts.pool_fee_account,
                        &mut Account::default(),
                    ],
                )
            );
        }

        // wrong token program id
        {
            let (
                token_a_key,
                mut token_a_account,
                token_b_key,
                mut token_b_account,
                pool_key,
                mut pool_account,
            ) = accounts.setup_token_accounts(
                &user_key,
                &withdrawer_key,
                initial_a,
                initial_b,
                withdraw_amount.try_into().unwrap(),
            );
            let wrong_key = Pubkey::new_unique();
            assert_eq!(
                Err(SwapError::IncorrectTokenProgramId.into()),
                do_process_instruction(
                    withdraw_all_token_types(
                        &SWAP_PROGRAM_ID,
                        &wrong_key,
                        &accounts.swap_key,
                        &accounts.authority_key,
                        &accounts.authority_key,
                        &accounts.pool_mint_key,
                        &accounts.pool_fee_key,
                        &pool_key,
                        &accounts.token_a_key,
                        &accounts.token_b_key,
                        &token_a_key,
                        &token_b_key,
                        WithdrawAllTokenTypes {
                            pool_token_amount: withdraw_amount.try_into().unwrap(),
                            minimum_token_a_amount,
                            minimum_token_b_amount,
                        },
                    )
                    .unwrap(),
                    vec![
                        &mut accounts.swap_account,
                        &mut Account::default(),
                        &mut Account::default(),
                        &mut accounts.pool_mint_account,
                        &mut pool_account,
                        &mut accounts.token_a_account,
                        &mut accounts.token_b_account,
                        &mut token_a_account,
                        &mut token_b_account,
                        &mut accounts.pool_fee_account,
                        &mut Account::default(),
                    ],
                )
            );
        }

        // wrong swap token accounts
        {
            let (
                token_a_key,
                mut token_a_account,
                token_b_key,
                mut token_b_account,
                pool_key,
                mut pool_account,
            ) = accounts.setup_token_accounts(
                &user_key,
                &withdrawer_key,
                initial_a,
                initial_b,
                initial_pool.try_into().unwrap(),
            );

            let old_a_key = accounts.token_a_key;
            let old_a_account = accounts.token_a_account;

            accounts.token_a_key = token_a_key;
            accounts.token_a_account = token_a_account.clone();

            // wrong swap token a account
            assert_eq!(
                Err(SwapError::IncorrectSwapAccount.into()),
                accounts.withdraw_all_token_types(
                    &withdrawer_key,
                    &pool_key,
                    &mut pool_account,
                    &token_a_key,
                    &mut token_a_account,
                    &token_b_key,
                    &mut token_b_account,
                    withdraw_amount.try_into().unwrap(),
                    minimum_token_a_amount,
                    minimum_token_b_amount,
                )
            );

            accounts.token_a_key = old_a_key;
            accounts.token_a_account = old_a_account;

            let old_b_key = accounts.token_b_key;
            let old_b_account = accounts.token_b_account;

            accounts.token_b_key = token_b_key;
            accounts.token_b_account = token_b_account.clone();

            // wrong swap token b account
            assert_eq!(
                Err(SwapError::IncorrectSwapAccount.into()),
                accounts.withdraw_all_token_types(
                    &withdrawer_key,
                    &pool_key,
                    &mut pool_account,
                    &token_a_key,
                    &mut token_a_account,
                    &token_b_key,
                    &mut token_b_account,
                    withdraw_amount.try_into().unwrap(),
                    minimum_token_a_amount,
                    minimum_token_b_amount,
                )
            );

            accounts.token_b_key = old_b_key;
            accounts.token_b_account = old_b_account;
        }

        // wrong mint
        {
            let (
                token_a_key,
                mut token_a_account,
                token_b_key,
                mut token_b_account,
                pool_key,
                mut pool_account,
            ) = accounts.setup_token_accounts(
                &user_key,
                &withdrawer_key,
                initial_a,
                initial_b,
                initial_pool.try_into().unwrap(),
            );
            let (pool_mint_key, pool_mint_account) =
                create_mint(&spl_token::id(), &accounts.authority_key, None);
            let old_pool_key = accounts.pool_mint_key;
            let old_pool_account = accounts.pool_mint_account;
            accounts.pool_mint_key = pool_mint_key;
            accounts.pool_mint_account = pool_mint_account;

            assert_eq!(
                Err(SwapError::IncorrectPoolMint.into()),
                accounts.withdraw_all_token_types(
                    &withdrawer_key,
                    &pool_key,
                    &mut pool_account,
                    &token_a_key,
                    &mut token_a_account,
                    &token_b_key,
                    &mut token_b_account,
                    withdraw_amount.try_into().unwrap(),
                    minimum_token_a_amount,
                    minimum_token_b_amount,
                )
            );

            accounts.pool_mint_key = old_pool_key;
            accounts.pool_mint_account = old_pool_account;
        }

        // withdrawing 1 pool token fails because it equates to 0 output tokens
        {
            let (
                token_a_key,
                mut token_a_account,
                token_b_key,
                mut token_b_account,
                pool_key,
                mut pool_account,
            ) = accounts.setup_token_accounts(
                &user_key,
                &withdrawer_key,
                initial_a,
                initial_b,
                initial_pool.try_into().unwrap(),
            );
            assert_eq!(
                Err(SwapError::ZeroTradingTokens.into()),
                accounts.withdraw_all_token_types(
                    &withdrawer_key,
                    &pool_key,
                    &mut pool_account,
                    &token_a_key,
                    &mut token_a_account,
                    &token_b_key,
                    &mut token_b_account,
                    1,
                    0,
                    0,
                )
            );
        }

        // slippage exceeded
        {
            let (
                token_a_key,
                mut token_a_account,
                token_b_key,
                mut token_b_account,
                pool_key,
                mut pool_account,
            ) = accounts.setup_token_accounts(
                &user_key,
                &withdrawer_key,
                initial_a,
                initial_b,
                initial_pool.try_into().unwrap(),
            );
            // minimum A amount out too high
            assert_eq!(
                Err(SwapError::ExceededSlippage.into()),
                accounts.withdraw_all_token_types(
                    &withdrawer_key,
                    &pool_key,
                    &mut pool_account,
                    &token_a_key,
                    &mut token_a_account,
                    &token_b_key,
                    &mut token_b_account,
                    withdraw_amount.try_into().unwrap(),
                    minimum_token_a_amount * 10,
                    minimum_token_b_amount,
                )
            );
            // minimum B amount out too high
            assert_eq!(
                Err(SwapError::ExceededSlippage.into()),
                accounts.withdraw_all_token_types(
                    &withdrawer_key,
                    &pool_key,
                    &mut pool_account,
                    &token_a_key,
                    &mut token_a_account,
                    &token_b_key,
                    &mut token_b_account,
                    withdraw_amount.try_into().unwrap(),
                    minimum_token_a_amount,
                    minimum_token_b_amount * 10,
                )
            );
        }

        // invalid input: can't use swap pool tokens as destination
        {
            let (
                token_a_key,
                mut token_a_account,
                token_b_key,
                mut token_b_account,
                pool_key,
                mut pool_account,
            ) = accounts.setup_token_accounts(
                &user_key,
                &withdrawer_key,
                initial_a,
                initial_b,
                initial_pool.try_into().unwrap(),
            );
            let swap_token_a_key = accounts.token_a_key;
            let mut swap_token_a_account = accounts.get_token_account(&swap_token_a_key).clone();
            assert_eq!(
                Err(SwapError::InvalidInput.into()),
                accounts.withdraw_all_token_types(
                    &withdrawer_key,
                    &pool_key,
                    &mut pool_account,
                    &swap_token_a_key,
                    &mut swap_token_a_account,
                    &token_b_key,
                    &mut token_b_account,
                    withdraw_amount.try_into().unwrap(),
                    minimum_token_a_amount,
                    minimum_token_b_amount,
                )
            );
            let swap_token_b_key = accounts.token_b_key;
            let mut swap_token_b_account = accounts.get_token_account(&swap_token_b_key).clone();
            assert_eq!(
                Err(SwapError::InvalidInput.into()),
                accounts.withdraw_all_token_types(
                    &withdrawer_key,
                    &pool_key,
                    &mut pool_account,
                    &token_a_key,
                    &mut token_a_account,
                    &swap_token_b_key,
                    &mut swap_token_b_account,
                    withdraw_amount.try_into().unwrap(),
                    minimum_token_a_amount,
                    minimum_token_b_amount,
                )
            );
        }

        // correct withdrawal
        {
            let (
                token_a_key,
                mut token_a_account,
                token_b_key,
                mut token_b_account,
                pool_key,
                mut pool_account,
            ) = accounts.setup_token_accounts(
                &user_key,
                &withdrawer_key,
                initial_a,
                initial_b,
                initial_pool.try_into().unwrap(),
            );

            accounts
                .withdraw_all_token_types(
                    &withdrawer_key,
                    &pool_key,
                    &mut pool_account,
                    &token_a_key,
                    &mut token_a_account,
                    &token_b_key,
                    &mut token_b_account,
                    withdraw_amount.try_into().unwrap(),
                    minimum_token_a_amount,
                    minimum_token_b_amount,
                )
                .unwrap();

            let swap_token_a =
                spl_token::state::Account::unpack(&accounts.token_a_account.data).unwrap();
            let swap_token_b =
                spl_token::state::Account::unpack(&accounts.token_b_account.data).unwrap();
            let pool_mint =
                spl_token::state::Mint::unpack(&accounts.pool_mint_account.data).unwrap();
            let withdraw_fee = accounts.fees.owner_withdraw_fee(withdraw_amount).unwrap();
            let results = accounts
                .swap_curve
                .calculator
                .pool_tokens_to_trading_tokens(
                    withdraw_amount - withdraw_fee,
                    pool_mint.supply.try_into().unwrap(),
                    swap_token_a.amount.try_into().unwrap(),
                    swap_token_b.amount.try_into().unwrap(),
                    RoundDirection::Floor,
                )
                .unwrap();
            assert_eq!(
                swap_token_a.amount,
                token_a_amount - to_u64(results.token_a_amount).unwrap()
            );
            assert_eq!(
                swap_token_b.amount,
                token_b_amount - to_u64(results.token_b_amount).unwrap()
            );
            let token_a = spl_token::state::Account::unpack(&token_a_account.data).unwrap();
            assert_eq!(
                token_a.amount,
                initial_a + to_u64(results.token_a_amount).unwrap()
            );
            let token_b = spl_token::state::Account::unpack(&token_b_account.data).unwrap();
            assert_eq!(
                token_b.amount,
                initial_b + to_u64(results.token_b_amount).unwrap()
            );
            let pool_account = spl_token::state::Account::unpack(&pool_account.data).unwrap();
            assert_eq!(
                pool_account.amount,
                to_u64(initial_pool - withdraw_amount).unwrap()
            );
            let fee_account =
                spl_token::state::Account::unpack(&accounts.pool_fee_account.data).unwrap();
            assert_eq!(
                fee_account.amount,
                TryInto::<u64>::try_into(withdraw_fee).unwrap()
            );
        }

        // correct withdrawal from fee account
        {
            let (
                token_a_key,
                mut token_a_account,
                token_b_key,
                mut token_b_account,
                _pool_key,
                mut _pool_account,
            ) = accounts.setup_token_accounts(&user_key, &withdrawer_key, 0, 0, 0);

            let pool_fee_key = accounts.pool_fee_key;
            let mut pool_fee_account = accounts.pool_fee_account.clone();
            let fee_account = spl_token::state::Account::unpack(&pool_fee_account.data).unwrap();
            let pool_fee_amount = fee_account.amount;

            accounts
                .withdraw_all_token_types(
                    &user_key,
                    &pool_fee_key,
                    &mut pool_fee_account,
                    &token_a_key,
                    &mut token_a_account,
                    &token_b_key,
                    &mut token_b_account,
                    pool_fee_amount,
                    0,
                    0,
                )
                .unwrap();

            let swap_token_a =
                spl_token::state::Account::unpack(&accounts.token_a_account.data).unwrap();
            let swap_token_b =
                spl_token::state::Account::unpack(&accounts.token_b_account.data).unwrap();
            let pool_mint =
                spl_token::state::Mint::unpack(&accounts.pool_mint_account.data).unwrap();
            let results = accounts
                .swap_curve
                .calculator
                .pool_tokens_to_trading_tokens(
                    pool_fee_amount.try_into().unwrap(),
                    pool_mint.supply.try_into().unwrap(),
                    swap_token_a.amount.try_into().unwrap(),
                    swap_token_b.amount.try_into().unwrap(),
                    RoundDirection::Floor,
                )
                .unwrap();
            let token_a = spl_token::state::Account::unpack(&token_a_account.data).unwrap();
            assert_eq!(
                token_a.amount,
                TryInto::<u64>::try_into(results.token_a_amount).unwrap()
            );
            let token_b = spl_token::state::Account::unpack(&token_b_account.data).unwrap();
            assert_eq!(
                token_b.amount,
                TryInto::<u64>::try_into(results.token_b_amount).unwrap()
            );
        }
    }

    #[test]
    fn test_deposit_one_exact_in() {
        let user_key = Pubkey::new_unique();
        let depositor_key = Pubkey::new_unique();
        let trade_fee_numerator = 1;
        let trade_fee_denominator = 2;
        let owner_trade_fee_numerator = 1;
        let owner_trade_fee_denominator = 10;
        let owner_withdraw_fee_numerator = 1;
        let owner_withdraw_fee_denominator = 5;

        let fees = Fees {
            trade_fee_numerator,
            trade_fee_denominator,
            owner_trade_fee_numerator,
            owner_trade_fee_denominator,
            owner_withdraw_fee_numerator,
            owner_withdraw_fee_denominator,
        };

        let token_a_amount = 1000;
        let token_b_amount = 9000;
        let curve_type = CurveType::ConstantProduct;
        let swap_curve = SwapCurve {
            curve_type,
            calculator: Box::new(ConstantProductCurve {}),
        };

        let mut accounts =
            SwapAccountInfo::new(&user_key, fees, swap_curve, token_a_amount, token_b_amount);

        let deposit_a = token_a_amount / 10;
        let deposit_b = token_b_amount / 10;
        let pool_amount = to_u64(INITIAL_SWAP_POOL_AMOUNT / 100).unwrap();

        // swap not initialized
        {
            let (
                token_a_key,
                mut token_a_account,
                _token_b_key,
                _token_b_account,
                pool_key,
                mut pool_account,
            ) = accounts.setup_token_accounts(&user_key, &depositor_key, deposit_a, deposit_b, 0);
            assert_eq!(
                Err(ProgramError::UninitializedAccount),
                accounts.deposit_single_token_type_exact_amount_in(
                    &depositor_key,
                    &token_a_key,
                    &mut token_a_account,
                    &pool_key,
                    &mut pool_account,
                    deposit_a,
                    pool_amount,
                )
            );
        }

        //fake init
        accounts.initialize_swap_mock_for_testing().unwrap();

        // wrong owner for swap account
        {
            let (
                token_a_key,
                mut token_a_account,
                _token_b_key,
                _token_b_account,
                pool_key,
                mut pool_account,
            ) = accounts.setup_token_accounts(&user_key, &depositor_key, deposit_a, deposit_b, 0);
            let old_swap_account = accounts.swap_account;
            let mut wrong_swap_account = old_swap_account.clone();
            wrong_swap_account.owner = spl_token::id();
            accounts.swap_account = wrong_swap_account;
            assert_eq!(
                Err(ProgramError::IncorrectProgramId),
                accounts.deposit_single_token_type_exact_amount_in(
                    &depositor_key,
                    &token_a_key,
                    &mut token_a_account,
                    &pool_key,
                    &mut pool_account,
                    deposit_a,
                    pool_amount,
                )
            );
            accounts.swap_account = old_swap_account;
        }

        // wrong nonce for authority_key
        {
            let (
                token_a_key,
                mut token_a_account,
                _token_b_key,
                _token_b_account,
                pool_key,
                mut pool_account,
            ) = accounts.setup_token_accounts(&user_key, &depositor_key, deposit_a, deposit_b, 0);
            let old_authority = accounts.authority_key;
            let (bad_authority_key, _nonce) = Pubkey::find_program_address(
                &[&accounts.swap_key.to_bytes()[..]],
                &spl_token::id(),
            );
            accounts.authority_key = bad_authority_key;
            assert_eq!(
                Err(SwapError::InvalidProgramAddress.into()),
                accounts.deposit_single_token_type_exact_amount_in(
                    &depositor_key,
                    &token_a_key,
                    &mut token_a_account,
                    &pool_key,
                    &mut pool_account,
                    deposit_a,
                    pool_amount,
                )
            );
            accounts.authority_key = old_authority;
        }

        // not enough token A / B
        {
            let (
                token_a_key,
                mut token_a_account,
                token_b_key,
                mut token_b_account,
                pool_key,
                mut pool_account,
            ) = accounts.setup_token_accounts(
                &user_key,
                &depositor_key,
                deposit_a / 2,
                deposit_b / 2,
                0,
            );
            assert_eq!(
                Err(TokenError::InsufficientFunds.into()),
                accounts.deposit_single_token_type_exact_amount_in(
                    &depositor_key,
                    &token_a_key,
                    &mut token_a_account,
                    &pool_key,
                    &mut pool_account,
                    deposit_a,
                    0,
                )
            );
            assert_eq!(
                Err(TokenError::InsufficientFunds.into()),
                accounts.deposit_single_token_type_exact_amount_in(
                    &depositor_key,
                    &token_b_key,
                    &mut token_b_account,
                    &pool_key,
                    &mut pool_account,
                    deposit_b,
                    0,
                )
            );
        }

        // wrong pool token account
        {
            let (
                token_a_key,
                mut token_a_account,
                token_b_key,
                mut token_b_account,
                _pool_key,
                mut _pool_account,
            ) = accounts.setup_token_accounts(&user_key, &depositor_key, deposit_a, deposit_b, 0);
            assert_eq!(
                Err(TokenError::MintMismatch.into()),
                accounts.deposit_single_token_type_exact_amount_in(
                    &depositor_key,
                    &token_a_key,
                    &mut token_a_account,
                    &token_b_key,
                    &mut token_b_account,
                    deposit_a,
                    pool_amount,
                )
            );
        }

        // no approval
        {
            let (
                token_a_key,
                mut token_a_account,
                _token_b_key,
                _token_b_account,
                pool_key,
                mut pool_account,
            ) = accounts.setup_token_accounts(&user_key, &depositor_key, deposit_a, deposit_b, 0);
            let user_transfer_authority_key = Pubkey::new_unique();
            assert_eq!(
                Err(TokenError::OwnerMismatch.into()),
                do_process_instruction(
                    deposit_single_token_type_exact_amount_in(
                        &SWAP_PROGRAM_ID,
                        &spl_token::id(),
                        &accounts.swap_key,
                        &accounts.authority_key,
                        &user_transfer_authority_key,
                        &token_a_key,
                        &accounts.token_a_key,
                        &accounts.token_b_key,
                        &accounts.pool_mint_key,
                        &pool_key,
                        DepositSingleTokenTypeExactAmountIn {
                            source_token_amount: deposit_a,
                            minimum_pool_token_amount: pool_amount,
                        },
                    )
                    .unwrap(),
                    vec![
                        &mut accounts.swap_account,
                        &mut Account::default(),
                        &mut Account::default(),
                        &mut token_a_account,
                        &mut accounts.token_a_account,
                        &mut accounts.token_b_account,
                        &mut accounts.pool_mint_account,
                        &mut pool_account,
                        &mut Account::default(),
                    ],
                )
            );
        }

        // wrong token program id
        {
            let (
                token_a_key,
                mut token_a_account,
                _token_b_key,
                _token_b_account,
                pool_key,
                mut pool_account,
            ) = accounts.setup_token_accounts(&user_key, &depositor_key, deposit_a, deposit_b, 0);
            let wrong_key = Pubkey::new_unique();
            assert_eq!(
                Err(SwapError::IncorrectTokenProgramId.into()),
                do_process_instruction(
                    deposit_single_token_type_exact_amount_in(
                        &SWAP_PROGRAM_ID,
                        &wrong_key,
                        &accounts.swap_key,
                        &accounts.authority_key,
                        &accounts.authority_key,
                        &token_a_key,
                        &accounts.token_a_key,
                        &accounts.token_b_key,
                        &accounts.pool_mint_key,
                        &pool_key,
                        DepositSingleTokenTypeExactAmountIn {
                            source_token_amount: deposit_a,
                            minimum_pool_token_amount: pool_amount,
                        },
                    )
                    .unwrap(),
                    vec![
                        &mut accounts.swap_account,
                        &mut Account::default(),
                        &mut Account::default(),
                        &mut token_a_account,
                        &mut accounts.token_a_account,
                        &mut accounts.token_b_account,
                        &mut accounts.pool_mint_account,
                        &mut pool_account,
                        &mut Account::default(),
                    ],
                )
            );
        }

        // wrong swap token accounts
        {
            let (
                token_a_key,
                mut token_a_account,
                token_b_key,
                token_b_account,
                pool_key,
                mut pool_account,
            ) = accounts.setup_token_accounts(&user_key, &depositor_key, deposit_a, deposit_b, 0);

            let old_a_key = accounts.token_a_key;
            let old_a_account = accounts.token_a_account;

            accounts.token_a_key = token_a_key;
            accounts.token_a_account = token_a_account.clone();

            // wrong swap token a account
            assert_eq!(
                Err(SwapError::IncorrectSwapAccount.into()),
                accounts.deposit_single_token_type_exact_amount_in(
                    &depositor_key,
                    &token_a_key,
                    &mut token_a_account,
                    &pool_key,
                    &mut pool_account,
                    deposit_a,
                    pool_amount,
                )
            );

            accounts.token_a_key = old_a_key;
            accounts.token_a_account = old_a_account;

            let old_b_key = accounts.token_b_key;
            let old_b_account = accounts.token_b_account;

            accounts.token_b_key = token_b_key;
            accounts.token_b_account = token_b_account;

            // wrong swap token b account
            assert_eq!(
                Err(SwapError::IncorrectSwapAccount.into()),
                accounts.deposit_single_token_type_exact_amount_in(
                    &depositor_key,
                    &token_a_key,
                    &mut token_a_account,
                    &pool_key,
                    &mut pool_account,
                    deposit_a,
                    pool_amount,
                )
            );

            accounts.token_b_key = old_b_key;
            accounts.token_b_account = old_b_account;
        }

        // wrong mint
        {
            let (
                token_a_key,
                mut token_a_account,
                _token_b_key,
                _token_b_account,
                pool_key,
                mut pool_account,
            ) = accounts.setup_token_accounts(&user_key, &depositor_key, deposit_a, deposit_b, 0);
            let (pool_mint_key, pool_mint_account) =
                create_mint(&spl_token::id(), &accounts.authority_key, None);
            let old_pool_key = accounts.pool_mint_key;
            let old_pool_account = accounts.pool_mint_account;
            accounts.pool_mint_key = pool_mint_key;
            accounts.pool_mint_account = pool_mint_account;

            assert_eq!(
                Err(SwapError::IncorrectPoolMint.into()),
                accounts.deposit_single_token_type_exact_amount_in(
                    &depositor_key,
                    &token_a_key,
                    &mut token_a_account,
                    &pool_key,
                    &mut pool_account,
                    deposit_a,
                    pool_amount,
                )
            );

            accounts.pool_mint_key = old_pool_key;
            accounts.pool_mint_account = old_pool_account;
        }

        // slippage exceeded
        {
            let (
                token_a_key,
                mut token_a_account,
                token_b_key,
                mut token_b_account,
                pool_key,
                mut pool_account,
            ) = accounts.setup_token_accounts(&user_key, &depositor_key, deposit_a, deposit_b, 0);
            // minimum pool amount too high
            assert_eq!(
                Err(SwapError::ExceededSlippage.into()),
                accounts.deposit_single_token_type_exact_amount_in(
                    &depositor_key,
                    &token_a_key,
                    &mut token_a_account,
                    &pool_key,
                    &mut pool_account,
                    deposit_a / 10,
                    pool_amount,
                )
            );
            // minimum pool amount too high
            assert_eq!(
                Err(SwapError::ExceededSlippage.into()),
                accounts.deposit_single_token_type_exact_amount_in(
                    &depositor_key,
                    &token_b_key,
                    &mut token_b_account,
                    &pool_key,
                    &mut pool_account,
                    deposit_b / 10,
                    pool_amount,
                )
            );
        }

        // invalid input: can't use swap pool tokens as source
        {
            let (
                _token_a_key,
                _token_a_account,
                _token_b_key,
                _token_b_account,
                pool_key,
                mut pool_account,
            ) = accounts.setup_token_accounts(&user_key, &depositor_key, deposit_a, deposit_b, 0);
            let swap_token_a_key = accounts.token_a_key;
            let mut swap_token_a_account = accounts.get_token_account(&swap_token_a_key).clone();
            let swap_token_b_key = accounts.token_b_key;
            let mut swap_token_b_account = accounts.get_token_account(&swap_token_b_key).clone();
            let authority_key = accounts.authority_key;
            assert_eq!(
                Err(SwapError::InvalidInput.into()),
                accounts.deposit_single_token_type_exact_amount_in(
                    &authority_key,
                    &swap_token_a_key,
                    &mut swap_token_a_account,
                    &pool_key,
                    &mut pool_account,
                    deposit_a,
                    pool_amount,
                )
            );
            assert_eq!(
                Err(SwapError::InvalidInput.into()),
                accounts.deposit_single_token_type_exact_amount_in(
                    &authority_key,
                    &swap_token_b_key,
                    &mut swap_token_b_account,
                    &pool_key,
                    &mut pool_account,
                    deposit_b,
                    pool_amount,
                )
            );
        }

        // correctly deposit
        {
            let (
                token_a_key,
                mut token_a_account,
                token_b_key,
                mut token_b_account,
                pool_key,
                mut pool_account,
            ) = accounts.setup_token_accounts(&user_key, &depositor_key, deposit_a, deposit_b, 0);
            accounts
                .deposit_single_token_type_exact_amount_in(
                    &depositor_key,
                    &token_a_key,
                    &mut token_a_account,
                    &pool_key,
                    &mut pool_account,
                    deposit_a,
                    pool_amount,
                )
                .unwrap();

            let swap_token_a =
                spl_token::state::Account::unpack(&accounts.token_a_account.data).unwrap();
            assert_eq!(swap_token_a.amount, deposit_a + token_a_amount);

            let token_a = spl_token::state::Account::unpack(&token_a_account.data).unwrap();
            assert_eq!(token_a.amount, 0);

            accounts
                .deposit_single_token_type_exact_amount_in(
                    &depositor_key,
                    &token_b_key,
                    &mut token_b_account,
                    &pool_key,
                    &mut pool_account,
                    deposit_b,
                    pool_amount,
                )
                .unwrap();
            let swap_token_b =
                spl_token::state::Account::unpack(&accounts.token_b_account.data).unwrap();
            assert_eq!(swap_token_b.amount, deposit_b + token_b_amount);

            let token_b = spl_token::state::Account::unpack(&token_b_account.data).unwrap();
            assert_eq!(token_b.amount, 0);

            let pool_account = spl_token::state::Account::unpack(&pool_account.data).unwrap();
            let swap_pool_account =
                spl_token::state::Account::unpack(&accounts.pool_token_account.data).unwrap();
            let pool_mint =
                spl_token::state::Mint::unpack(&accounts.pool_mint_account.data).unwrap();
            assert_eq!(
                pool_mint.supply,
                pool_account.amount + swap_pool_account.amount
            );
        }
    }

    #[test]
    fn test_withdraw_one_exact_out() {
        let user_key = Pubkey::new_unique();
        let trade_fee_numerator = 1;
        let trade_fee_denominator = 2;
        let owner_trade_fee_numerator = 1;
        let owner_trade_fee_denominator = 10;
        let owner_withdraw_fee_numerator = 1;
        let owner_withdraw_fee_denominator = 5;

        let fees = Fees {
            trade_fee_numerator,
            trade_fee_denominator,
            owner_trade_fee_numerator,
            owner_trade_fee_denominator,
            owner_withdraw_fee_numerator,
            owner_withdraw_fee_denominator,
        };

        let token_a_amount = 100_000;
        let token_b_amount = 200_000;
        let curve_type = CurveType::ConstantProduct;
        let swap_curve = SwapCurve {
            curve_type,
            calculator: Box::new(ConstantProductCurve {}),
        };

        let withdrawer_key = Pubkey::new_unique();
        let initial_a = token_a_amount / 10;
        let initial_b = token_b_amount / 10;
        let initial_pool = swap_curve.calculator.new_pool_supply() / 10;
        let maximum_pool_token_amount = to_u64(initial_pool / 4).unwrap();
        let destination_a_amount = initial_a / 40;
        let destination_b_amount = initial_b / 40;

        let mut accounts =
            SwapAccountInfo::new(&user_key, fees, swap_curve, token_a_amount, token_b_amount);

        // swap not initialized
        {
            let (
                token_a_key,
                mut token_a_account,
                _token_b_key,
                _token_b_account,
                pool_key,
                mut pool_account,
            ) = accounts.setup_token_accounts(&user_key, &withdrawer_key, initial_a, initial_b, 0);
            assert_eq!(
                Err(ProgramError::UninitializedAccount),
                accounts.withdraw_single_token_type_exact_amount_out(
                    &withdrawer_key,
                    &pool_key,
                    &mut pool_account,
                    &token_a_key,
                    &mut token_a_account,
                    destination_a_amount,
                    maximum_pool_token_amount,
                )
            );
        }

        //fake init
        accounts.initialize_swap_mock_for_testing().unwrap();

        // wrong owner for swap account
        {
            let (
                token_a_key,
                mut token_a_account,
                _token_b_key,
                _token_b_account,
                pool_key,
                mut pool_account,
            ) = accounts.setup_token_accounts(&user_key, &withdrawer_key, initial_a, initial_b, 0);
            let old_swap_account = accounts.swap_account;
            let mut wrong_swap_account = old_swap_account.clone();
            wrong_swap_account.owner = spl_token::id();
            accounts.swap_account = wrong_swap_account;
            assert_eq!(
                Err(ProgramError::IncorrectProgramId),
                accounts.withdraw_single_token_type_exact_amount_out(
                    &withdrawer_key,
                    &pool_key,
                    &mut pool_account,
                    &token_a_key,
                    &mut token_a_account,
                    destination_a_amount,
                    maximum_pool_token_amount,
                )
            );
            accounts.swap_account = old_swap_account;
        }

        // wrong nonce for authority_key
        {
            let (
                _token_a_key,
                _token_a_account,
                token_b_key,
                mut token_b_account,
                pool_key,
                mut pool_account,
            ) = accounts.setup_token_accounts(&user_key, &withdrawer_key, initial_a, initial_b, 0);
            let old_authority = accounts.authority_key;
            let (bad_authority_key, _nonce) = Pubkey::find_program_address(
                &[&accounts.swap_key.to_bytes()[..]],
                &spl_token::id(),
            );
            accounts.authority_key = bad_authority_key;
            assert_eq!(
                Err(SwapError::InvalidProgramAddress.into()),
                accounts.withdraw_single_token_type_exact_amount_out(
                    &withdrawer_key,
                    &pool_key,
                    &mut pool_account,
                    &token_b_key,
                    &mut token_b_account,
                    destination_b_amount,
                    maximum_pool_token_amount,
                )
            );
            accounts.authority_key = old_authority;
        }

        // not enough pool tokens
        {
            let (
                _token_a_key,
                _token_a_account,
                token_b_key,
                mut token_b_account,
                pool_key,
                mut pool_account,
            ) = accounts.setup_token_accounts(
                &user_key,
                &withdrawer_key,
                initial_a,
                initial_b,
                maximum_pool_token_amount / 1000,
            );
            assert_eq!(
                Err(TokenError::InsufficientFunds.into()),
                accounts.withdraw_single_token_type_exact_amount_out(
                    &withdrawer_key,
                    &pool_key,
                    &mut pool_account,
                    &token_b_key,
                    &mut token_b_account,
                    destination_b_amount,
                    maximum_pool_token_amount,
                )
            );
        }

        // wrong pool token account
        {
            let (
                token_a_key,
                mut token_a_account,
                token_b_key,
                mut token_b_account,
                _pool_key,
                _pool_account,
            ) = accounts.setup_token_accounts(
                &user_key,
                &withdrawer_key,
                maximum_pool_token_amount,
                initial_b,
                maximum_pool_token_amount,
            );
            assert_eq!(
                Err(TokenError::MintMismatch.into()),
                accounts.withdraw_single_token_type_exact_amount_out(
                    &withdrawer_key,
                    &token_a_key,
                    &mut token_a_account,
                    &token_b_key,
                    &mut token_b_account,
                    destination_b_amount,
                    maximum_pool_token_amount,
                )
            );
        }

        // wrong pool fee account
        {
            let (
                token_a_key,
                mut token_a_account,
                _token_b_key,
                _token_b_account,
                wrong_pool_key,
                wrong_pool_account,
            ) = accounts.setup_token_accounts(
                &user_key,
                &withdrawer_key,
                initial_a,
                initial_b,
                maximum_pool_token_amount,
            );
            let (
                _token_a_key,
                _token_a_account,
                _token_b_key,
                _token_b_account,
                pool_key,
                mut pool_account,
            ) = accounts.setup_token_accounts(
                &user_key,
                &withdrawer_key,
                initial_a,
                initial_b,
                maximum_pool_token_amount,
            );
            let old_pool_fee_account = accounts.pool_fee_account;
            let old_pool_fee_key = accounts.pool_fee_key;
            accounts.pool_fee_account = wrong_pool_account;
            accounts.pool_fee_key = wrong_pool_key;
            assert_eq!(
                Err(SwapError::IncorrectFeeAccount.into()),
                accounts.withdraw_single_token_type_exact_amount_out(
                    &withdrawer_key,
                    &pool_key,
                    &mut pool_account,
                    &token_a_key,
                    &mut token_a_account,
                    destination_a_amount,
                    maximum_pool_token_amount,
                )
            );
            accounts.pool_fee_account = old_pool_fee_account;
            accounts.pool_fee_key = old_pool_fee_key;
        }

        // no approval
        {
            let (
                token_a_key,
                mut token_a_account,
                _token_b_key,
                _token_b_account,
                pool_key,
                mut pool_account,
            ) = accounts.setup_token_accounts(
                &user_key,
                &withdrawer_key,
                0,
                0,
                maximum_pool_token_amount,
            );
            let user_transfer_authority_key = Pubkey::new_unique();
            assert_eq!(
                Err(TokenError::OwnerMismatch.into()),
                do_process_instruction(
                    withdraw_single_token_type_exact_amount_out(
                        &SWAP_PROGRAM_ID,
                        &spl_token::id(),
                        &accounts.swap_key,
                        &accounts.authority_key,
                        &user_transfer_authority_key,
                        &accounts.pool_mint_key,
                        &accounts.pool_fee_key,
                        &pool_key,
                        &accounts.token_a_key,
                        &accounts.token_b_key,
                        &token_a_key,
                        WithdrawSingleTokenTypeExactAmountOut {
                            destination_token_amount: destination_a_amount,
                            maximum_pool_token_amount,
                        }
                    )
                    .unwrap(),
                    vec![
                        &mut accounts.swap_account,
                        &mut Account::default(),
                        &mut Account::default(),
                        &mut accounts.pool_mint_account,
                        &mut pool_account,
                        &mut accounts.token_a_account,
                        &mut accounts.token_b_account,
                        &mut token_a_account,
                        &mut accounts.pool_fee_account,
                        &mut Account::default(),
                    ],
                )
            );
        }

        // wrong token program id
        {
            let (
                token_a_key,
                mut token_a_account,
                _token_b_key,
                _token_b_account,
                pool_key,
                mut pool_account,
            ) = accounts.setup_token_accounts(
                &user_key,
                &withdrawer_key,
                initial_a,
                initial_b,
                maximum_pool_token_amount,
            );
            let wrong_key = Pubkey::new_unique();
            assert_eq!(
                Err(SwapError::IncorrectTokenProgramId.into()),
                do_process_instruction(
                    withdraw_single_token_type_exact_amount_out(
                        &SWAP_PROGRAM_ID,
                        &wrong_key,
                        &accounts.swap_key,
                        &accounts.authority_key,
                        &accounts.authority_key,
                        &accounts.pool_mint_key,
                        &accounts.pool_fee_key,
                        &pool_key,
                        &accounts.token_a_key,
                        &accounts.token_b_key,
                        &token_a_key,
                        WithdrawSingleTokenTypeExactAmountOut {
                            destination_token_amount: destination_a_amount,
                            maximum_pool_token_amount,
                        }
                    )
                    .unwrap(),
                    vec![
                        &mut accounts.swap_account,
                        &mut Account::default(),
                        &mut Account::default(),
                        &mut accounts.pool_mint_account,
                        &mut pool_account,
                        &mut accounts.token_a_account,
                        &mut accounts.token_b_account,
                        &mut token_a_account,
                        &mut accounts.pool_fee_account,
                        &mut Account::default(),
                    ],
                )
            );
        }

        // wrong swap token accounts
        {
            let (
                token_a_key,
                mut token_a_account,
                token_b_key,
                mut token_b_account,
                pool_key,
                mut pool_account,
            ) = accounts.setup_token_accounts(
                &user_key,
                &withdrawer_key,
                initial_a,
                initial_b,
                initial_pool.try_into().unwrap(),
            );

            let old_a_key = accounts.token_a_key;
            let old_a_account = accounts.token_a_account;

            accounts.token_a_key = token_a_key;
            accounts.token_a_account = token_a_account.clone();

            // wrong swap token a account
            assert_eq!(
                Err(SwapError::IncorrectSwapAccount.into()),
                accounts.withdraw_single_token_type_exact_amount_out(
                    &withdrawer_key,
                    &pool_key,
                    &mut pool_account,
                    &token_a_key,
                    &mut token_a_account,
                    destination_a_amount,
                    maximum_pool_token_amount,
                )
            );

            accounts.token_a_key = old_a_key;
            accounts.token_a_account = old_a_account;

            let old_b_key = accounts.token_b_key;
            let old_b_account = accounts.token_b_account;

            accounts.token_b_key = token_b_key;
            accounts.token_b_account = token_b_account.clone();

            // wrong swap token b account
            assert_eq!(
                Err(SwapError::IncorrectSwapAccount.into()),
                accounts.withdraw_single_token_type_exact_amount_out(
                    &withdrawer_key,
                    &pool_key,
                    &mut pool_account,
                    &token_b_key,
                    &mut token_b_account,
                    destination_b_amount,
                    maximum_pool_token_amount,
                )
            );

            accounts.token_b_key = old_b_key;
            accounts.token_b_account = old_b_account;
        }

        // wrong mint
        {
            let (
                token_a_key,
                mut token_a_account,
                _token_b_key,
                _token_b_account,
                pool_key,
                mut pool_account,
            ) = accounts.setup_token_accounts(
                &user_key,
                &withdrawer_key,
                initial_a,
                initial_b,
                initial_pool.try_into().unwrap(),
            );
            let (pool_mint_key, pool_mint_account) =
                create_mint(&spl_token::id(), &accounts.authority_key, None);
            let old_pool_key = accounts.pool_mint_key;
            let old_pool_account = accounts.pool_mint_account;
            accounts.pool_mint_key = pool_mint_key;
            accounts.pool_mint_account = pool_mint_account;

            assert_eq!(
                Err(SwapError::IncorrectPoolMint.into()),
                accounts.withdraw_single_token_type_exact_amount_out(
                    &withdrawer_key,
                    &pool_key,
                    &mut pool_account,
                    &token_a_key,
                    &mut token_a_account,
                    destination_a_amount,
                    maximum_pool_token_amount,
                )
            );

            accounts.pool_mint_key = old_pool_key;
            accounts.pool_mint_account = old_pool_account;
        }

        // slippage exceeded
        {
            let (
                token_a_key,
                mut token_a_account,
                token_b_key,
                mut token_b_account,
                pool_key,
                mut pool_account,
            ) = accounts.setup_token_accounts(
                &user_key,
                &withdrawer_key,
                initial_a,
                initial_b,
                maximum_pool_token_amount,
            );

            // maximum pool token amount too low
            assert_eq!(
                Err(SwapError::ExceededSlippage.into()),
                accounts.withdraw_single_token_type_exact_amount_out(
                    &withdrawer_key,
                    &pool_key,
                    &mut pool_account,
                    &token_a_key,
                    &mut token_a_account,
                    destination_a_amount,
                    maximum_pool_token_amount / 1000,
                )
            );
            assert_eq!(
                Err(SwapError::ExceededSlippage.into()),
                accounts.withdraw_single_token_type_exact_amount_out(
                    &withdrawer_key,
                    &pool_key,
                    &mut pool_account,
                    &token_b_key,
                    &mut token_b_account,
                    destination_b_amount,
                    maximum_pool_token_amount / 1000,
                )
            );
        }

        // invalid input: can't use swap pool tokens as destination
        {
            let (
                _token_a_key,
                _token_a_account,
                _token_b_key,
                _token_b_account,
                pool_key,
                mut pool_account,
            ) = accounts.setup_token_accounts(
                &user_key,
                &withdrawer_key,
                initial_a,
                initial_b,
                maximum_pool_token_amount,
            );
            let swap_token_a_key = accounts.token_a_key;
            let mut swap_token_a_account = accounts.get_token_account(&swap_token_a_key).clone();
            assert_eq!(
                Err(SwapError::InvalidInput.into()),
                accounts.withdraw_single_token_type_exact_amount_out(
                    &withdrawer_key,
                    &pool_key,
                    &mut pool_account,
                    &swap_token_a_key,
                    &mut swap_token_a_account,
                    destination_a_amount,
                    maximum_pool_token_amount,
                )
            );
            let swap_token_b_key = accounts.token_b_key;
            let mut swap_token_b_account = accounts.get_token_account(&swap_token_b_key).clone();
            assert_eq!(
                Err(SwapError::InvalidInput.into()),
                accounts.withdraw_single_token_type_exact_amount_out(
                    &withdrawer_key,
                    &pool_key,
                    &mut pool_account,
                    &swap_token_b_key,
                    &mut swap_token_b_account,
                    destination_b_amount,
                    maximum_pool_token_amount,
                )
            );
        }

        // correct withdrawal
        {
            let (
                token_a_key,
                mut token_a_account,
                _token_b_key,
                _token_b_account,
                pool_key,
                mut pool_account,
            ) = accounts.setup_token_accounts(
                &user_key,
                &withdrawer_key,
                initial_a,
                initial_b,
                initial_pool.try_into().unwrap(),
            );

            let swap_token_a =
                spl_token::state::Account::unpack(&accounts.token_a_account.data).unwrap();
            let swap_token_b =
                spl_token::state::Account::unpack(&accounts.token_b_account.data).unwrap();
            let pool_mint =
                spl_token::state::Mint::unpack(&accounts.pool_mint_account.data).unwrap();

            let pool_token_amount = accounts
                .swap_curve
                .withdraw_single_token_type_exact_out(
                    destination_a_amount.try_into().unwrap(),
                    swap_token_a.amount.try_into().unwrap(),
                    swap_token_b.amount.try_into().unwrap(),
                    pool_mint.supply.try_into().unwrap(),
                    TradeDirection::AtoB,
                    &accounts.fees,
                )
                .unwrap();
            let withdraw_fee = accounts.fees.owner_withdraw_fee(pool_token_amount).unwrap();

            accounts
                .withdraw_single_token_type_exact_amount_out(
                    &withdrawer_key,
                    &pool_key,
                    &mut pool_account,
                    &token_a_key,
                    &mut token_a_account,
                    destination_a_amount,
                    maximum_pool_token_amount,
                )
                .unwrap();

            let swap_token_a =
                spl_token::state::Account::unpack(&accounts.token_a_account.data).unwrap();

            assert_eq!(swap_token_a.amount, token_a_amount - destination_a_amount);
            let token_a = spl_token::state::Account::unpack(&token_a_account.data).unwrap();
            assert_eq!(token_a.amount, initial_a + destination_a_amount);

            let pool_account = spl_token::state::Account::unpack(&pool_account.data).unwrap();
            assert_eq!(
                pool_account.amount,
                to_u64(initial_pool - pool_token_amount - withdraw_fee).unwrap()
            );
            let fee_account =
                spl_token::state::Account::unpack(&accounts.pool_fee_account.data).unwrap();
            assert_eq!(fee_account.amount, to_u64(withdraw_fee).unwrap());
        }

        // correct withdrawal from fee account
        {
            let (
                token_a_key,
                mut token_a_account,
                _token_b_key,
                _token_b_account,
                _pool_key,
                _pool_account,
            ) = accounts.setup_token_accounts(&user_key, &withdrawer_key, initial_a, initial_b, 0);

            let fee_a_amount = 2;
            let pool_fee_key = accounts.pool_fee_key;
            let mut pool_fee_account = accounts.pool_fee_account.clone();
            let fee_account = spl_token::state::Account::unpack(&pool_fee_account.data).unwrap();
            let pool_fee_amount = fee_account.amount;

            let swap_token_a =
                spl_token::state::Account::unpack(&accounts.token_a_account.data).unwrap();

            let token_a_amount = swap_token_a.amount;
            accounts
                .withdraw_single_token_type_exact_amount_out(
                    &user_key,
                    &pool_fee_key,
                    &mut pool_fee_account,
                    &token_a_key,
                    &mut token_a_account,
                    fee_a_amount,
                    pool_fee_amount,
                )
                .unwrap();

            let swap_token_a =
                spl_token::state::Account::unpack(&accounts.token_a_account.data).unwrap();

            assert_eq!(swap_token_a.amount, token_a_amount - fee_a_amount);
            let token_a = spl_token::state::Account::unpack(&token_a_account.data).unwrap();
            assert_eq!(token_a.amount, initial_a + fee_a_amount);
        }
    }

    fn check_valid_swap_curve(
        fees: Fees,
        curve_type: CurveType,
        calculator: Box<dyn CurveCalculator>,
        token_a_amount: u64,
        token_b_amount: u64,
    ) {
        let user_key = Pubkey::new_unique();
        let swapper_key = Pubkey::new_unique();

        let swap_curve = SwapCurve {
            curve_type,
            calculator,
        };

        let mut accounts = SwapAccountInfo::new(
            &user_key,
            fees.clone(),
            swap_curve.clone(),
            token_a_amount,
            token_b_amount,
        );
        let initial_a = token_a_amount / 5;
        let initial_b = token_b_amount / 5;

        //fake init
        accounts.initialize_swap_mock_for_testing().unwrap();

        let swap_token_a_key = accounts.token_a_key;
        let swap_token_b_key = accounts.token_b_key;

        let (
            token_a_key,
            mut token_a_account,
            token_b_key,
            mut token_b_account,
            _pool_key,
            _pool_account,
        ) = accounts.setup_token_accounts(&user_key, &swapper_key, initial_a, initial_b, 0);
        // swap one way
        let a_to_b_amount = initial_a / 10;
        let minimum_token_b_amount = 0;
        let pool_mint = spl_token::state::Mint::unpack(&accounts.pool_mint_account.data).unwrap();
        let initial_supply = pool_mint.supply;
        accounts
            .swap(
                &swapper_key,
                &token_a_key,
                &mut token_a_account,
                &swap_token_a_key,
                &swap_token_b_key,
                &token_b_key,
                &mut token_b_account,
                a_to_b_amount,
                minimum_token_b_amount,
            )
            .unwrap();

        let results = swap_curve
            .swap(
                a_to_b_amount.try_into().unwrap(),
                token_a_amount.try_into().unwrap(),
                token_b_amount.try_into().unwrap(),
                TradeDirection::AtoB,
                &fees,
            )
            .unwrap();

        let swap_token_a =
            spl_token::state::Account::unpack(&accounts.token_a_account.data).unwrap();
        let token_a_amount = swap_token_a.amount;
        assert_eq!(
            token_a_amount,
            TryInto::<u64>::try_into(results.new_swap_source_amount).unwrap()
        );
        let token_a = spl_token::state::Account::unpack(&token_a_account.data).unwrap();
        assert_eq!(token_a.amount, initial_a - a_to_b_amount);

        let swap_token_b =
            spl_token::state::Account::unpack(&accounts.token_b_account.data).unwrap();
        let token_b_amount = swap_token_b.amount;
        assert_eq!(
            token_b_amount,
            TryInto::<u64>::try_into(results.new_swap_destination_amount).unwrap()
        );
        let token_b = spl_token::state::Account::unpack(&token_b_account.data).unwrap();
        assert_eq!(
            token_b.amount,
            initial_b + to_u64(results.destination_amount_swapped).unwrap()
        );

        let first_fee = swap_curve
            .withdraw_single_token_type_exact_out(
                results.owner_fee,
                token_a_amount.try_into().unwrap(),
                token_b_amount.try_into().unwrap(),
                initial_supply.try_into().unwrap(),
                TradeDirection::AtoB,
                &fees,
            )
            .unwrap();
        let fee_account =
            spl_token::state::Account::unpack(&accounts.pool_fee_account.data).unwrap();
        assert_eq!(
            fee_account.amount,
            TryInto::<u64>::try_into(first_fee).unwrap()
        );

        let first_swap_amount = results.destination_amount_swapped;

        // swap the other way
        let pool_mint = spl_token::state::Mint::unpack(&accounts.pool_mint_account.data).unwrap();
        let initial_supply = pool_mint.supply;

        let b_to_a_amount = initial_b / 10;
        let minimum_a_amount = 0;
        accounts
            .swap(
                &swapper_key,
                &token_b_key,
                &mut token_b_account,
                &swap_token_b_key,
                &swap_token_a_key,
                &token_a_key,
                &mut token_a_account,
                b_to_a_amount,
                minimum_a_amount,
            )
            .unwrap();

        let results = swap_curve
            .swap(
                b_to_a_amount.try_into().unwrap(),
                token_b_amount.try_into().unwrap(),
                token_a_amount.try_into().unwrap(),
                TradeDirection::BtoA,
                &fees,
            )
            .unwrap();

        let swap_token_a =
            spl_token::state::Account::unpack(&accounts.token_a_account.data).unwrap();
        let token_a_amount = swap_token_a.amount;
        assert_eq!(
            token_a_amount,
            TryInto::<u64>::try_into(results.new_swap_destination_amount).unwrap()
        );
        let token_a = spl_token::state::Account::unpack(&token_a_account.data).unwrap();
        assert_eq!(
            token_a.amount,
            initial_a - a_to_b_amount + to_u64(results.destination_amount_swapped).unwrap()
        );

        let swap_token_b =
            spl_token::state::Account::unpack(&accounts.token_b_account.data).unwrap();
        let token_b_amount = swap_token_b.amount;
        assert_eq!(
            token_b_amount,
            TryInto::<u64>::try_into(results.new_swap_source_amount).unwrap()
        );
        let token_b = spl_token::state::Account::unpack(&token_b_account.data).unwrap();
        assert_eq!(
            token_b.amount,
            initial_b + to_u64(first_swap_amount).unwrap()
                - to_u64(results.source_amount_swapped).unwrap()
        );

        let second_fee = swap_curve
            .withdraw_single_token_type_exact_out(
                results.owner_fee,
                token_a_amount.try_into().unwrap(),
                token_b_amount.try_into().unwrap(),
                initial_supply.try_into().unwrap(),
                TradeDirection::BtoA,
                &fees,
            )
            .unwrap();
        let fee_account =
            spl_token::state::Account::unpack(&accounts.pool_fee_account.data).unwrap();
        assert_eq!(fee_account.amount, to_u64(first_fee + second_fee).unwrap());
    }

    #[test]
    fn test_valid_swap_curves_all_fees() {
        // All fees
        let trade_fee_numerator = 1;
        let trade_fee_denominator = 10;
        let owner_trade_fee_numerator = 1;
        let owner_trade_fee_denominator = 30;
        let owner_withdraw_fee_numerator = 1;
        let owner_withdraw_fee_denominator = 30;
        let fees = Fees {
            trade_fee_numerator,
            trade_fee_denominator,
            owner_trade_fee_numerator,
            owner_trade_fee_denominator,
            owner_withdraw_fee_numerator,
            owner_withdraw_fee_denominator,
        };

        let token_a_amount = 10_000_000_000;
        let token_b_amount = 50_000_000_000;

        check_valid_swap_curve(
            fees.clone(),
            CurveType::ConstantProduct,
            Box::new(ConstantProductCurve {}),
            token_a_amount,
            token_b_amount,
        );
        let token_b_price = 1;
        check_valid_swap_curve(
            fees.clone(),
            CurveType::ConstantPrice,
            Box::new(ConstantPriceCurve { token_b_price }),
            token_a_amount,
            token_b_amount,
        );
        let token_b_offset = 10_000_000_000;
        check_valid_swap_curve(
            fees,
            CurveType::Offset,
            Box::new(OffsetCurve { token_b_offset }),
            token_a_amount,
            token_b_amount,
        );
    }

    #[test]
    fn test_valid_swap_curves_trade_fee_only() {
        let trade_fee_numerator = 1;
        let trade_fee_denominator = 10;
        let owner_trade_fee_numerator = 0;
        let owner_trade_fee_denominator = 0;
        let owner_withdraw_fee_numerator = 0;
        let owner_withdraw_fee_denominator = 0;
        let fees = Fees {
            trade_fee_numerator,
            trade_fee_denominator,
            owner_trade_fee_numerator,
            owner_trade_fee_denominator,
            owner_withdraw_fee_numerator,
            owner_withdraw_fee_denominator,
        };

        let token_a_amount = 10_000_000_000;
        let token_b_amount = 50_000_000_000;

        check_valid_swap_curve(
            fees.clone(),
            CurveType::ConstantProduct,
            Box::new(ConstantProductCurve {}),
            token_a_amount,
            token_b_amount,
        );
        let token_b_price = 10_000;
        check_valid_swap_curve(
            fees.clone(),
            CurveType::ConstantPrice,
            Box::new(ConstantPriceCurve { token_b_price }),
            token_a_amount,
            token_b_amount / token_b_price,
        );
        let token_b_offset = 1;
        check_valid_swap_curve(
            fees,
            CurveType::Offset,
            Box::new(OffsetCurve { token_b_offset }),
            token_a_amount,
            token_b_amount,
        );
    }

    #[test]
    fn test_invalid_swap() {
        let user_key = Pubkey::new_unique();
        let swapper_key = Pubkey::new_unique();
        let trade_fee_numerator = 1;
        let trade_fee_denominator = 4;
        let owner_trade_fee_numerator = 1;
        let owner_trade_fee_denominator = 10;
        let owner_withdraw_fee_numerator = 1;
        let owner_withdraw_fee_denominator = 5;
        let fees = Fees {
            trade_fee_numerator,
            trade_fee_denominator,
            owner_trade_fee_numerator,
            owner_trade_fee_denominator,
            owner_withdraw_fee_numerator,
            owner_withdraw_fee_denominator,
        };

        let token_a_amount = 1000;
        let token_b_amount = 5000;
        let curve_type = CurveType::ConstantProduct;
        let swap_curve = SwapCurve {
            curve_type,
            calculator: Box::new(ConstantProductCurve {}),
        };
        let mut accounts =
            SwapAccountInfo::new(&user_key, fees, swap_curve, token_a_amount, token_b_amount);

        let initial_a = token_a_amount / 5;
        let initial_b = token_b_amount / 5;
        let minimum_token_b_amount = initial_b / 2;

        let swap_token_a_key = accounts.token_a_key;
        let swap_token_b_key = accounts.token_b_key;

        // swap not initialized
        {
            let (
                token_a_key,
                mut token_a_account,
                token_b_key,
                mut token_b_account,
                _pool_key,
                _pool_account,
            ) = accounts.setup_token_accounts(&user_key, &swapper_key, initial_a, initial_b, 0);
            assert_eq!(
                Err(ProgramError::UninitializedAccount),
                accounts.swap(
                    &swapper_key,
                    &token_a_key,
                    &mut token_a_account,
                    &swap_token_a_key,
                    &swap_token_b_key,
                    &token_b_key,
                    &mut token_b_account,
                    initial_a,
                    minimum_token_b_amount,
                )
            );
        }

        //fake init
        accounts.initialize_swap_mock_for_testing().unwrap();

        // wrong swap account program id
        {
            let (
                token_a_key,
                mut token_a_account,
                token_b_key,
                mut token_b_account,
                _pool_key,
                _pool_account,
            ) = accounts.setup_token_accounts(&user_key, &swapper_key, initial_a, initial_b, 0);
            let old_swap_account = accounts.swap_account;
            let mut wrong_swap_account = old_swap_account.clone();
            wrong_swap_account.owner = spl_token::id();
            accounts.swap_account = wrong_swap_account;
            assert_eq!(
                Err(ProgramError::IncorrectProgramId),
                accounts.swap(
                    &swapper_key,
                    &token_a_key,
                    &mut token_a_account,
                    &swap_token_a_key,
                    &swap_token_b_key,
                    &token_b_key,
                    &mut token_b_account,
                    initial_a,
                    minimum_token_b_amount,
                )
            );
            accounts.swap_account = old_swap_account;
        }

        // wrong nonce
        {
            let (
                token_a_key,
                mut token_a_account,
                token_b_key,
                mut token_b_account,
                _pool_key,
                _pool_account,
            ) = accounts.setup_token_accounts(&user_key, &swapper_key, initial_a, initial_b, 0);
            let old_authority = accounts.authority_key;
            let (bad_authority_key, _nonce) = Pubkey::find_program_address(
                &[&accounts.swap_key.to_bytes()[..]],
                &spl_token::id(),
            );
            accounts.authority_key = bad_authority_key;
            assert_eq!(
                Err(SwapError::InvalidProgramAddress.into()),
                accounts.swap(
                    &swapper_key,
                    &token_a_key,
                    &mut token_a_account,
                    &swap_token_a_key,
                    &swap_token_b_key,
                    &token_b_key,
                    &mut token_b_account,
                    initial_a,
                    minimum_token_b_amount,
                )
            );
            accounts.authority_key = old_authority;
        }

        // wrong token program id
        {
            let (
                token_a_key,
                mut token_a_account,
                token_b_key,
                mut token_b_account,
                _pool_key,
                _pool_account,
            ) = accounts.setup_token_accounts(&user_key, &swapper_key, initial_a, initial_b, 0);
            let wrong_program_id = Pubkey::new_unique();
            assert_eq!(
                Err(SwapError::IncorrectTokenProgramId.into()),
                do_process_instruction(
                    swap(
                        &SWAP_PROGRAM_ID,
                        &wrong_program_id,
                        &accounts.swap_key,
                        &accounts.authority_key,
                        &accounts.authority_key,
                        &token_a_key,
                        &accounts.token_a_key,
                        &accounts.token_b_key,
                        &token_b_key,
                        &accounts.pool_mint_key,
                        &accounts.pool_fee_key,
                        None,
                        &user_key,
                        Swap {
                            amount_in: initial_a,
                            minimum_amount_out: minimum_token_b_amount,
                            flags: swap_flags::default(),
                        },
                    )
                    .unwrap(),
                    vec![
                        &mut accounts.swap_account,
                        &mut Account::default(),
                        &mut Account::default(),
                        &mut token_a_account,
                        &mut accounts.token_a_account,
                        &mut accounts.token_b_account,
                        &mut token_b_account,
                        &mut accounts.pool_mint_account,
                        &mut accounts.pool_fee_account,
                        &mut Account::default(),
                        &mut Account::default(),
                    ],
                ),
            );
        }

        // not enough token a to swap
        {
            let (
                token_a_key,
                mut token_a_account,
                token_b_key,
                mut token_b_account,
                _pool_key,
                _pool_account,
            ) = accounts.setup_token_accounts(&user_key, &swapper_key, initial_a, initial_b, 0);
            assert_eq!(
                Err(TokenError::InsufficientFunds.into()),
                accounts.swap(
                    &swapper_key,
                    &token_a_key,
                    &mut token_a_account,
                    &swap_token_a_key,
                    &swap_token_b_key,
                    &token_b_key,
                    &mut token_b_account,
                    initial_a * 2,
                    minimum_token_b_amount * 2,
                )
            );
        }

        // wrong swap token A / B accounts
        {
            let (
                token_a_key,
                mut token_a_account,
                token_b_key,
                mut token_b_account,
                _pool_key,
                _pool_account,
            ) = accounts.setup_token_accounts(&user_key, &swapper_key, initial_a, initial_b, 0);
            let user_transfer_key = Pubkey::new_unique();
            assert_eq!(
                Err(SwapError::IncorrectSwapAccount.into()),
                do_process_instruction(
                    swap(
                        &SWAP_PROGRAM_ID,
                        &spl_token::id(),
                        &accounts.swap_key,
                        &accounts.authority_key,
                        &user_transfer_key,
                        &token_a_key,
                        &token_a_key,
                        &token_b_key,
                        &token_b_key,
                        &accounts.pool_mint_key,
                        &accounts.pool_fee_key,
                        None,
                        &user_key,
                        Swap {
                            amount_in: initial_a,
                            minimum_amount_out: minimum_token_b_amount,
                            flags: swap_flags::default(),
                        },
                    )
                    .unwrap(),
                    vec![
                        &mut accounts.swap_account,
                        &mut Account::default(),
                        &mut Account::default(),
                        &mut token_a_account.clone(),
                        &mut token_a_account,
                        &mut token_b_account.clone(),
                        &mut token_b_account,
                        &mut accounts.pool_mint_account,
                        &mut accounts.pool_fee_account,
                        &mut Account::default(),
                        &mut Account::default(),
                    ],
                ),
            );
        }

        // wrong user token A / B accounts
        {
            let (
                token_a_key,
                mut token_a_account,
                token_b_key,
                mut token_b_account,
                _pool_key,
                _pool_account,
            ) = accounts.setup_token_accounts(&user_key, &swapper_key, initial_a, initial_b, 0);
            assert_eq!(
                Err(TokenError::MintMismatch.into()),
                accounts.swap(
                    &swapper_key,
                    &token_b_key,
                    &mut token_b_account,
                    &swap_token_a_key,
                    &swap_token_b_key,
                    &token_a_key,
                    &mut token_a_account,
                    initial_a,
                    minimum_token_b_amount,
                )
            );
        }

        // swap from a to a
        {
            let (
                token_a_key,
                mut token_a_account,
                _token_b_key,
                _token_b_account,
                _pool_key,
                _pool_account,
            ) = accounts.setup_token_accounts(&user_key, &swapper_key, initial_a, initial_b, 0);
            assert_eq!(
                Err(SwapError::InvalidInput.into()),
                accounts.swap(
                    &swapper_key,
                    &token_a_key,
                    &mut token_a_account.clone(),
                    &swap_token_a_key,
                    &swap_token_a_key,
                    &token_a_key,
                    &mut token_a_account,
                    initial_a,
                    minimum_token_b_amount,
                )
            );
        }

        // incorrect mint provided
        {
            let (
                token_a_key,
                mut token_a_account,
                token_b_key,
                mut token_b_account,
                _pool_key,
                _pool_account,
            ) = accounts.setup_token_accounts(&user_key, &swapper_key, initial_a, initial_b, 0);
            let (pool_mint_key, pool_mint_account) =
                create_mint(&spl_token::id(), &accounts.authority_key, None);
            let old_pool_key = accounts.pool_mint_key;
            let old_pool_account = accounts.pool_mint_account;
            accounts.pool_mint_key = pool_mint_key;
            accounts.pool_mint_account = pool_mint_account;

            assert_eq!(
                Err(SwapError::IncorrectPoolMint.into()),
                accounts.swap(
                    &swapper_key,
                    &token_a_key,
                    &mut token_a_account,
                    &swap_token_a_key,
                    &swap_token_b_key,
                    &token_b_key,
                    &mut token_b_account,
                    initial_a,
                    minimum_token_b_amount,
                )
            );

            accounts.pool_mint_key = old_pool_key;
            accounts.pool_mint_account = old_pool_account;
        }

        // incorrect fee account provided
        {
            let (
                token_a_key,
                mut token_a_account,
                token_b_key,
                mut token_b_account,
                wrong_pool_key,
                wrong_pool_account,
            ) = accounts.setup_token_accounts(&user_key, &swapper_key, initial_a, initial_b, 0);
            let old_pool_fee_account = accounts.pool_fee_account;
            let old_pool_fee_key = accounts.pool_fee_key;
            accounts.pool_fee_account = wrong_pool_account;
            accounts.pool_fee_key = wrong_pool_key;
            assert_eq!(
                Err(SwapError::IncorrectFeeAccount.into()),
                accounts.swap(
                    &swapper_key,
                    &token_a_key,
                    &mut token_a_account,
                    &swap_token_a_key,
                    &swap_token_b_key,
                    &token_b_key,
                    &mut token_b_account,
                    initial_a,
                    minimum_token_b_amount,
                )
            );
            accounts.pool_fee_account = old_pool_fee_account;
            accounts.pool_fee_key = old_pool_fee_key;
        }

        // no approval
        {
            let (
                token_a_key,
                mut token_a_account,
                token_b_key,
                mut token_b_account,
                _pool_key,
                _pool_account,
            ) = accounts.setup_token_accounts(&user_key, &swapper_key, initial_a, initial_b, 0);
            let user_transfer_key = Pubkey::new_unique();
            assert_eq!(
                Err(TokenError::OwnerMismatch.into()),
                do_process_instruction(
                    swap(
                        &SWAP_PROGRAM_ID,
                        &spl_token::id(),
                        &accounts.swap_key,
                        &accounts.authority_key,
                        &user_transfer_key,
                        &token_a_key,
                        &accounts.token_a_key,
                        &accounts.token_b_key,
                        &token_b_key,
                        &accounts.pool_mint_key,
                        &accounts.pool_fee_key,
                        None,
                        &user_key,
                        Swap {
                            amount_in: initial_a,
                            minimum_amount_out: minimum_token_b_amount,
                            flags: swap_flags::default(),
                        },
                    )
                    .unwrap(),
                    vec![
                        &mut accounts.swap_account,
                        &mut Account::default(),
                        &mut Account::default(),
                        &mut token_a_account,
                        &mut accounts.token_a_account,
                        &mut accounts.token_b_account,
                        &mut token_b_account,
                        &mut accounts.pool_mint_account,
                        &mut accounts.pool_fee_account,
                        &mut Account::default(),
                        &mut Account::default(),
                    ],
                ),
            );
        }

        // output token value 0
        {
            let (
                token_a_key,
                mut token_a_account,
                token_b_key,
                mut token_b_account,
                _pool_key,
                _pool_account,
            ) = accounts.setup_token_accounts(&user_key, &swapper_key, initial_a, initial_b, 0);
            assert_eq!(
                Err(SwapError::ZeroTradingTokens.into()),
                accounts.swap(
                    &swapper_key,
                    &token_b_key,
                    &mut token_b_account,
                    &swap_token_b_key,
                    &swap_token_a_key,
                    &token_a_key,
                    &mut token_a_account,
                    1,
                    1,
                )
            );
        }

        // slippage exceeded: minimum out amount too high
        {
            let (
                token_a_key,
                mut token_a_account,
                token_b_key,
                mut token_b_account,
                _pool_key,
                _pool_account,
            ) = accounts.setup_token_accounts(&user_key, &swapper_key, initial_a, initial_b, 0);
            assert_eq!(
                Err(SwapError::ExceededSlippage.into()),
                accounts.swap(
                    &swapper_key,
                    &token_a_key,
                    &mut token_a_account,
                    &swap_token_a_key,
                    &swap_token_b_key,
                    &token_b_key,
                    &mut token_b_account,
                    initial_a,
                    minimum_token_b_amount * 2,
                )
            );
        }

        // invalid input: can't use swap pool as user source / dest
        {
            let (
                token_a_key,
                mut token_a_account,
                token_b_key,
                mut token_b_account,
                _pool_key,
                _pool_account,
            ) = accounts.setup_token_accounts(&user_key, &swapper_key, initial_a, initial_b, 0);
            let mut swap_token_a_account = accounts.get_token_account(&swap_token_a_key).clone();
            let authority_key = accounts.authority_key;
            assert_eq!(
                Err(SwapError::InvalidInput.into()),
                accounts.swap(
                    &authority_key,
                    &swap_token_a_key,
                    &mut swap_token_a_account,
                    &swap_token_a_key,
                    &swap_token_b_key,
                    &token_b_key,
                    &mut token_b_account,
                    initial_a,
                    minimum_token_b_amount,
                )
            );
            let mut swap_token_b_account = accounts.get_token_account(&swap_token_b_key).clone();
            assert_eq!(
                Err(SwapError::InvalidInput.into()),
                accounts.swap(
                    &swapper_key,
                    &token_a_key,
                    &mut token_a_account,
                    &swap_token_a_key,
                    &swap_token_b_key,
                    &swap_token_b_key,
                    &mut swap_token_b_account,
                    initial_a,
                    minimum_token_b_amount,
                )
            );
        }
    }

    #[test]
    fn test_overdraw_offset_curve() {
        let trade_fee_numerator = 1;
        let trade_fee_denominator = 10;
        let owner_trade_fee_numerator = 1;
        let owner_trade_fee_denominator = 30;
        let owner_withdraw_fee_numerator = 1;
        let owner_withdraw_fee_denominator = 30;

        let token_a_amount = 1_000_000_000;
        let token_b_amount = 0;
        let fees = Fees {
            trade_fee_numerator,
            trade_fee_denominator,
            owner_trade_fee_numerator,
            owner_trade_fee_denominator,
            owner_withdraw_fee_numerator,
            owner_withdraw_fee_denominator,
        };

        let token_b_offset = 2_000_000;
        let swap_curve = SwapCurve {
            curve_type: CurveType::Offset,
            calculator: Box::new(OffsetCurve { token_b_offset }),
        };
        let user_key = Pubkey::new_unique();
        let swapper_key = Pubkey::new_unique();

        let mut accounts =
            SwapAccountInfo::new(&user_key, fees, swap_curve, token_a_amount, token_b_amount);

        //fake init
        accounts.initialize_swap_mock_for_testing().unwrap();

        let swap_token_a_key = accounts.token_a_key;
        let swap_token_b_key = accounts.token_b_key;
        let initial_a = 500_000;
        let initial_b = 1_000;

        let (
            token_a_key,
            mut token_a_account,
            token_b_key,
            mut token_b_account,
            _pool_key,
            _pool_account,
        ) = accounts.setup_token_accounts(&user_key, &swapper_key, initial_a, initial_b, 0);

        // swap a to b way, fails, there's no liquidity
        let a_to_b_amount = initial_a;
        let minimum_token_b_amount = 0;

        assert_eq!(
            Err(SwapError::ZeroTradingTokens.into()),
            accounts.swap(
                &swapper_key,
                &token_a_key,
                &mut token_a_account,
                &swap_token_a_key,
                &swap_token_b_key,
                &token_b_key,
                &mut token_b_account,
                a_to_b_amount,
                minimum_token_b_amount,
            )
        );

        // swap b to a, succeeds at offset price
        let b_to_a_amount = initial_b;
        let minimum_token_a_amount = 0;
        accounts
            .swap(
                &swapper_key,
                &token_b_key,
                &mut token_b_account,
                &swap_token_b_key,
                &swap_token_a_key,
                &token_a_key,
                &mut token_a_account,
                b_to_a_amount,
                minimum_token_a_amount,
            )
            .unwrap();

        // try a to b again, succeeds due to new liquidity
        accounts
            .swap(
                &swapper_key,
                &token_a_key,
                &mut token_a_account,
                &swap_token_a_key,
                &swap_token_b_key,
                &token_b_key,
                &mut token_b_account,
                a_to_b_amount,
                minimum_token_b_amount,
            )
            .unwrap();

        // try a to b again, fails due to no more liquidity
        assert_eq!(
            Err(SwapError::ZeroTradingTokens.into()),
            accounts.swap(
                &swapper_key,
                &token_a_key,
                &mut token_a_account,
                &swap_token_a_key,
                &swap_token_b_key,
                &token_b_key,
                &mut token_b_account,
                a_to_b_amount,
                minimum_token_b_amount,
            )
        );

        // Try to deposit, fails because deposits are not allowed for offset
        // curve swaps
        {
            let initial_a = 100;
            let initial_b = 100;
            let pool_amount = 100;
            let (
                token_a_key,
                mut token_a_account,
                token_b_key,
                mut token_b_account,
                pool_key,
                mut pool_account,
            ) = accounts.setup_token_accounts(&user_key, &swapper_key, initial_a, initial_b, 0);
            assert_eq!(
                Err(SwapError::UnsupportedCurveOperation.into()),
                accounts.deposit_all_token_types(
                    &swapper_key,
                    &token_a_key,
                    &mut token_a_account,
                    &token_b_key,
                    &mut token_b_account,
                    &pool_key,
                    &mut pool_account,
                    pool_amount,
                    initial_a,
                    initial_b,
                )
            );
        }
    }

    #[test]
    fn test_withdraw_all_offset_curve() {
        let trade_fee_numerator = 1;
        let trade_fee_denominator = 10;
        let owner_trade_fee_numerator = 1;
        let owner_trade_fee_denominator = 30;
        let owner_withdraw_fee_numerator = 0;
        let owner_withdraw_fee_denominator = 30;

        let token_a_amount = 1_000_000_000;
        let token_b_amount = 10;
        let fees = Fees {
            trade_fee_numerator,
            trade_fee_denominator,
            owner_trade_fee_numerator,
            owner_trade_fee_denominator,
            owner_withdraw_fee_numerator,
            owner_withdraw_fee_denominator,
        };

        let token_b_offset = 2_000_000;
        let swap_curve = SwapCurve {
            curve_type: CurveType::Offset,
            calculator: Box::new(OffsetCurve { token_b_offset }),
        };
        let total_pool = swap_curve.calculator.new_pool_supply();
        let user_key = Pubkey::new_unique();
        let withdrawer_key = Pubkey::new_unique();

        let mut accounts =
            SwapAccountInfo::new(&user_key, fees, swap_curve, token_a_amount, token_b_amount);

        //fake init
        accounts.initialize_swap_mock_for_testing().unwrap();

        let (
            token_a_key,
            mut token_a_account,
            token_b_key,
            mut token_b_account,
            _pool_key,
            _pool_account,
        ) = accounts.setup_token_accounts(&user_key, &withdrawer_key, 0, 0, 0);

        let pool_key = accounts.pool_token_key;
        let mut pool_account = accounts.pool_token_account.clone();

        // WithdrawAllTokenTypes takes all tokens for A and B.
        // The curve's calculation for token B will say to transfer
        // `token_b_offset + token_b_amount`, but only `token_b_amount` will be
        // moved.
        accounts
            .withdraw_all_token_types(
                &user_key,
                &pool_key,
                &mut pool_account,
                &token_a_key,
                &mut token_a_account,
                &token_b_key,
                &mut token_b_account,
                total_pool.try_into().unwrap(),
                0,
                0,
            )
            .unwrap();

        let token_a = spl_token::state::Account::unpack(&token_a_account.data).unwrap();
        assert_eq!(token_a.amount, token_a_amount);
        let token_b = spl_token::state::Account::unpack(&token_b_account.data).unwrap();
        assert_eq!(token_b.amount, token_b_amount);
        let swap_token_a =
            spl_token::state::Account::unpack(&accounts.token_a_account.data).unwrap();
        assert_eq!(swap_token_a.amount, 0);
        let swap_token_b =
            spl_token::state::Account::unpack(&accounts.token_b_account.data).unwrap();
        assert_eq!(swap_token_b.amount, 0);
    }

    #[test]
    fn test_withdraw_all_constant_price_curve() {
        let trade_fee_numerator = 1;
        let trade_fee_denominator = 10;
        let owner_trade_fee_numerator = 1;
        let owner_trade_fee_denominator = 30;
        let owner_withdraw_fee_numerator = 0;
        let owner_withdraw_fee_denominator = 30;

        // initialize "unbalanced", so that withdrawing all will have some issues
        // A: 1_000_000_000
        // B: 2_000_000_000 (1_000 * 2_000_000)
        let swap_token_a_amount = 1_000_000_000;
        let swap_token_b_amount = 1_000;
        let token_b_price = 2_000_000;
        let fees = Fees {
            trade_fee_numerator,
            trade_fee_denominator,
            owner_trade_fee_numerator,
            owner_trade_fee_denominator,
            owner_withdraw_fee_numerator,
            owner_withdraw_fee_denominator,
        };

        let swap_curve = SwapCurve {
            curve_type: CurveType::ConstantPrice,
            calculator: Box::new(ConstantPriceCurve { token_b_price }),
        };
        let total_pool = swap_curve.calculator.new_pool_supply();
        let user_key = Pubkey::new_unique();
        let withdrawer_key = Pubkey::new_unique();

        let mut accounts = SwapAccountInfo::new(
            &user_key,
            fees,
            swap_curve,
            swap_token_a_amount,
            swap_token_b_amount,
        );

        //fake init
        accounts.initialize_swap_mock_for_testing().unwrap();

        let (
            token_a_key,
            mut token_a_account,
            token_b_key,
            mut token_b_account,
            _pool_key,
            _pool_account,
        ) = accounts.setup_token_accounts(&user_key, &withdrawer_key, 0, 0, 0);

        let pool_key = accounts.pool_token_key;
        let mut pool_account = accounts.pool_token_account.clone();

        // WithdrawAllTokenTypes will not take all token A and B, since their
        // ratio is unbalanced.  It will try to take 1_500_000_000 worth of
        // each token, which means 1_500_000_000 token A, and 750 token B.
        // With no slippage, this will leave 250 token B in the pool.
        assert_eq!(
            Err(SwapError::ExceededSlippage.into()),
            accounts.withdraw_all_token_types(
                &user_key,
                &pool_key,
                &mut pool_account,
                &token_a_key,
                &mut token_a_account,
                &token_b_key,
                &mut token_b_account,
                total_pool.try_into().unwrap(),
                swap_token_a_amount,
                swap_token_b_amount,
            )
        );

        accounts
            .withdraw_all_token_types(
                &user_key,
                &pool_key,
                &mut pool_account,
                &token_a_key,
                &mut token_a_account,
                &token_b_key,
                &mut token_b_account,
                total_pool.try_into().unwrap(),
                0,
                0,
            )
            .unwrap();

        let token_a = spl_token::state::Account::unpack(&token_a_account.data).unwrap();
        assert_eq!(token_a.amount, swap_token_a_amount);
        let token_b = spl_token::state::Account::unpack(&token_b_account.data).unwrap();
        assert_eq!(token_b.amount, 750);
        let swap_token_a =
            spl_token::state::Account::unpack(&accounts.token_a_account.data).unwrap();
        assert_eq!(swap_token_a.amount, 0);
        let swap_token_b =
            spl_token::state::Account::unpack(&accounts.token_b_account.data).unwrap();
        assert_eq!(swap_token_b.amount, 250);

        // deposit now, not enough to cover the tokens already in there
        let token_b_amount = 10;
        let token_a_amount = token_b_amount * token_b_price;
        let (
            token_a_key,
            mut token_a_account,
            token_b_key,
            mut token_b_account,
            pool_key,
            mut pool_account,
        ) = accounts.setup_token_accounts(
            &user_key,
            &withdrawer_key,
            token_a_amount,
            token_b_amount,
            0,
        );

        assert_eq!(
            Err(SwapError::ExceededSlippage.into()),
            accounts.deposit_all_token_types(
                &withdrawer_key,
                &token_a_key,
                &mut token_a_account,
                &token_b_key,
                &mut token_b_account,
                &pool_key,
                &mut pool_account,
                1, // doesn't matter
                token_a_amount,
                token_b_amount,
            )
        );

        // deposit enough tokens, success!
        let token_b_amount = 125;
        let token_a_amount = token_b_amount * token_b_price;
        let (
            token_a_key,
            mut token_a_account,
            token_b_key,
            mut token_b_account,
            pool_key,
            mut pool_account,
        ) = accounts.setup_token_accounts(
            &user_key,
            &withdrawer_key,
            token_a_amount,
            token_b_amount,
            0,
        );

        accounts
            .deposit_all_token_types(
                &withdrawer_key,
                &token_a_key,
                &mut token_a_account,
                &token_b_key,
                &mut token_b_account,
                &pool_key,
                &mut pool_account,
                1, // doesn't matter
                token_a_amount,
                token_b_amount,
            )
            .unwrap();
    }
}<|MERGE_RESOLUTION|>--- conflicted
+++ resolved
@@ -690,10 +690,6 @@
             )
             .ok_or(SwapError::FeeCalculationFailure)?;
 
-<<<<<<< HEAD
-=======
-
->>>>>>> 82225453
         //if the pool fee account doesn't exist, we have to resort to no fees
         let valid_fee_account =
             Self::unpack_token_account(pool_fee_account_info, token_program_info.key).is_ok();
@@ -1968,10 +1964,6 @@
         //mimic an initialization with NO checks in order to unit test on an initialized swap
         //initialize itself is tested in functional tests
         pub fn initialize_swap_mock_for_testing(&mut self) -> Result<(), ProgramError> {
-<<<<<<< HEAD
-=======
-
->>>>>>> 82225453
             //mint pool tokens
             let initial_amount = self.swap_curve.calculator.new_pool_supply();
             mint_token_to_existing(
@@ -3213,10 +3205,6 @@
             });
 
             assert_eq!(
-<<<<<<< HEAD
-=======
-
->>>>>>> 82225453
                 //this err is a side affect of getting past the point in the code where the invalid
                 //mint is checked its what we expect because this is what happens if you try and swap
                 //without using banks_client.  It's the best we can do for now.
