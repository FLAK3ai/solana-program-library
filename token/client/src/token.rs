use {
    crate::client::{
        ProgramClient, ProgramClientError, SendTransaction, SimulateTransaction, SimulationResult,
    },
    bytemuck::{bytes_of, Pod},
    futures::future::join_all,
    futures_util::TryFutureExt,
    solana_program_test::tokio::time,
    solana_sdk::{
        account::Account as BaseAccount,
        compute_budget::ComputeBudgetInstruction,
        hash::Hash,
        instruction::{AccountMeta, Instruction},
        message::Message,
        packet::PACKET_DATA_SIZE,
        program_error::ProgramError,
        program_pack::Pack,
        pubkey::Pubkey,
        signature::Signature,
        signer::{signers::Signers, Signer, SignerError},
        system_instruction,
        transaction::Transaction,
    },
    spl_associated_token_account_client::{
        address::get_associated_token_address_with_program_id,
        instruction::{
            create_associated_token_account, create_associated_token_account_idempotent,
        },
    },
    spl_record::state::RecordData,
    spl_token_2022::{
        error::TokenError as Token2022Error,
        extension::{
            confidential_mint_burn::{self, account_info::SupplyAccountInfo, ConfidentialMintBurn},
            confidential_transfer::{
                self,
                account_info::{
                    combine_balances, ApplyPendingBalanceAccountInfo, EmptyAccountAccountInfo,
                    TransferAccountInfo, WithdrawAccountInfo,
                },
                instruction::{
                    CiphertextCiphertextEqualityProofData, ProofContextState, ZkProofData,
                },
                ConfidentialTransferAccount, ConfidentialTransferMint, DecryptableBalance,
            },
            confidential_transfer_fee::{
                self, account_info::WithheldTokensInfo, ConfidentialTransferFeeAmount,
                ConfidentialTransferFeeConfig,
            },
            cpi_guard, default_account_state, group_member_pointer, group_pointer,
            interest_bearing_mint, memo_transfer, metadata_pointer, pausable, scaled_ui_amount,
            transfer_fee, transfer_hook, BaseStateWithExtensions, Extension, ExtensionType,
            StateWithExtensionsOwned,
        },
        instruction, offchain,
        solana_zk_sdk::{
            encryption::{
                auth_encryption::{AeCiphertext, AeKey},
                elgamal::{ElGamalCiphertext, ElGamalKeypair, ElGamalPubkey, ElGamalSecretKey},
                pod::{
                    auth_encryption::PodAeCiphertext,
                    elgamal::{PodElGamalCiphertext, PodElGamalPubkey},
                },
            },
            zk_elgamal_proof_program::{
                self,
                instruction::{close_context_state, ContextStateInfo},
            },
        },
        state::{Account, AccountState, Mint, Multisig},
    },
    spl_token_confidential_transfer_proof_extraction::instruction::{
        zk_proof_type_to_instruction, ProofData, ProofLocation,
    },
    spl_token_confidential_transfer_proof_generation::{
        transfer::TransferProofData, transfer_with_fee::TransferWithFeeProofData,
        withdraw::WithdrawProofData,
    },
    spl_token_group_interface::state::{TokenGroup, TokenGroupMember},
    spl_token_metadata_interface::state::{Field, TokenMetadata},
    std::{
        fmt, io,
        mem::size_of,
        sync::{Arc, RwLock},
        time::{Duration, Instant},
    },
    thiserror::Error,
};

#[derive(Error, Debug)]
pub enum TokenError {
    #[error("client error: {0}")]
    Client(ProgramClientError),
    #[error("program error: {0}")]
    Program(#[from] ProgramError),
    #[error("account not found")]
    AccountNotFound,
    #[error("invalid account owner")]
    AccountInvalidOwner,
    #[error("invalid account mint")]
    AccountInvalidMint,
    #[error("invalid associated account address")]
    AccountInvalidAssociatedAddress,
    #[error("invalid auxiliary account address")]
    AccountInvalidAuxiliaryAddress,
    #[error("proof generation")]
    ProofGeneration,
    #[error("maximum deposit transfer amount exceeded")]
    MaximumDepositTransferAmountExceeded,
    #[error("encryption key error")]
    Key(SignerError),
    #[error("account decryption failed")]
    AccountDecryption,
    #[error("not enough funds in account")]
    NotEnoughFunds,
    #[error("missing memo signer")]
    MissingMemoSigner,
    #[error("decimals required, but missing")]
    MissingDecimals,
    #[error("decimals specified, but incorrect")]
    InvalidDecimals,
    #[error("TokenProgramError: {0}")]
    TokenProgramError(String),
}
impl From<Token2022Error> for TokenError {
    fn from(e: Token2022Error) -> Self {
        Self::TokenProgramError(e.to_string())
    }
}
impl PartialEq for TokenError {
    fn eq(&self, other: &Self) -> bool {
        match (self, other) {
            // TODO not great, but workable for tests
            // currently missing: proof error, signer error
            (Self::Client(ref a), Self::Client(ref b)) => a.to_string() == b.to_string(),
            (Self::Program(ref a), Self::Program(ref b)) => a == b,
            (Self::AccountNotFound, Self::AccountNotFound) => true,
            (Self::AccountInvalidOwner, Self::AccountInvalidOwner) => true,
            (Self::AccountInvalidMint, Self::AccountInvalidMint) => true,
            (Self::AccountInvalidAssociatedAddress, Self::AccountInvalidAssociatedAddress) => true,
            (Self::AccountInvalidAuxiliaryAddress, Self::AccountInvalidAuxiliaryAddress) => true,
            (Self::ProofGeneration, Self::ProofGeneration) => true,
            (
                Self::MaximumDepositTransferAmountExceeded,
                Self::MaximumDepositTransferAmountExceeded,
            ) => true,
            (Self::AccountDecryption, Self::AccountDecryption) => true,
            (Self::NotEnoughFunds, Self::NotEnoughFunds) => true,
            (Self::MissingMemoSigner, Self::MissingMemoSigner) => true,
            (Self::MissingDecimals, Self::MissingDecimals) => true,
            (Self::InvalidDecimals, Self::InvalidDecimals) => true,
            _ => false,
        }
    }
}

/// Encapsulates initializing an extension
#[derive(Clone, Debug, PartialEq)]
pub enum ExtensionInitializationParams {
    ConfidentialTransferMint {
        authority: Option<Pubkey>,
        auto_approve_new_accounts: bool,
        auditor_elgamal_pubkey: Option<PodElGamalPubkey>,
    },
    DefaultAccountState {
        state: AccountState,
    },
    MintCloseAuthority {
        close_authority: Option<Pubkey>,
    },
    TransferFeeConfig {
        transfer_fee_config_authority: Option<Pubkey>,
        withdraw_withheld_authority: Option<Pubkey>,
        transfer_fee_basis_points: u16,
        maximum_fee: u64,
    },
    InterestBearingConfig {
        rate_authority: Option<Pubkey>,
        rate: i16,
    },
    NonTransferable,
    PermanentDelegate {
        delegate: Pubkey,
    },
    TransferHook {
        authority: Option<Pubkey>,
        program_id: Option<Pubkey>,
    },
    MetadataPointer {
        authority: Option<Pubkey>,
        metadata_address: Option<Pubkey>,
    },
    ConfidentialTransferFeeConfig {
        authority: Option<Pubkey>,
        withdraw_withheld_authority_elgamal_pubkey: PodElGamalPubkey,
    },
    GroupPointer {
        authority: Option<Pubkey>,
        group_address: Option<Pubkey>,
    },
    GroupMemberPointer {
        authority: Option<Pubkey>,
        member_address: Option<Pubkey>,
    },
<<<<<<< HEAD
    ConfidentialMintBurnMint {
        confidential_supply_pubkey: PodElGamalPubkey,
        decryptable_supply: PodAeCiphertext,
=======
    ScaledUiAmountConfig {
        authority: Option<Pubkey>,
        multiplier: f64,
    },
    PausableConfig {
        authority: Pubkey,
>>>>>>> 612a3019
    },
}
impl ExtensionInitializationParams {
    /// Get the extension type associated with the init params
    pub fn extension(&self) -> ExtensionType {
        match self {
            Self::ConfidentialTransferMint { .. } => ExtensionType::ConfidentialTransferMint,
            Self::DefaultAccountState { .. } => ExtensionType::DefaultAccountState,
            Self::MintCloseAuthority { .. } => ExtensionType::MintCloseAuthority,
            Self::TransferFeeConfig { .. } => ExtensionType::TransferFeeConfig,
            Self::InterestBearingConfig { .. } => ExtensionType::InterestBearingConfig,
            Self::NonTransferable => ExtensionType::NonTransferable,
            Self::PermanentDelegate { .. } => ExtensionType::PermanentDelegate,
            Self::TransferHook { .. } => ExtensionType::TransferHook,
            Self::MetadataPointer { .. } => ExtensionType::MetadataPointer,
            Self::ConfidentialTransferFeeConfig { .. } => {
                ExtensionType::ConfidentialTransferFeeConfig
            }
            Self::GroupPointer { .. } => ExtensionType::GroupPointer,
            Self::GroupMemberPointer { .. } => ExtensionType::GroupMemberPointer,
<<<<<<< HEAD
            Self::ConfidentialMintBurnMint { .. } => ExtensionType::ConfidentialMintBurn,
=======
            Self::ScaledUiAmountConfig { .. } => ExtensionType::ScaledUiAmount,
            Self::PausableConfig { .. } => ExtensionType::Pausable,
>>>>>>> 612a3019
        }
    }
    /// Generate an appropriate initialization instruction for the given mint
    pub fn instruction(
        self,
        token_program_id: &Pubkey,
        mint: &Pubkey,
    ) -> Result<Instruction, ProgramError> {
        match self {
            Self::ConfidentialTransferMint {
                authority,
                auto_approve_new_accounts,
                auditor_elgamal_pubkey,
            } => confidential_transfer::instruction::initialize_mint(
                token_program_id,
                mint,
                authority,
                auto_approve_new_accounts,
                auditor_elgamal_pubkey,
            ),
            Self::DefaultAccountState { state } => {
                default_account_state::instruction::initialize_default_account_state(
                    token_program_id,
                    mint,
                    &state,
                )
            }
            Self::MintCloseAuthority { close_authority } => {
                instruction::initialize_mint_close_authority(
                    token_program_id,
                    mint,
                    close_authority.as_ref(),
                )
            }
            Self::TransferFeeConfig {
                transfer_fee_config_authority,
                withdraw_withheld_authority,
                transfer_fee_basis_points,
                maximum_fee,
            } => transfer_fee::instruction::initialize_transfer_fee_config(
                token_program_id,
                mint,
                transfer_fee_config_authority.as_ref(),
                withdraw_withheld_authority.as_ref(),
                transfer_fee_basis_points,
                maximum_fee,
            ),
            Self::InterestBearingConfig {
                rate_authority,
                rate,
            } => interest_bearing_mint::instruction::initialize(
                token_program_id,
                mint,
                rate_authority,
                rate,
            ),
            Self::NonTransferable => {
                instruction::initialize_non_transferable_mint(token_program_id, mint)
            }
            Self::PermanentDelegate { delegate } => {
                instruction::initialize_permanent_delegate(token_program_id, mint, &delegate)
            }
            Self::TransferHook {
                authority,
                program_id,
            } => transfer_hook::instruction::initialize(
                token_program_id,
                mint,
                authority,
                program_id,
            ),
            Self::MetadataPointer {
                authority,
                metadata_address,
            } => metadata_pointer::instruction::initialize(
                token_program_id,
                mint,
                authority,
                metadata_address,
            ),
            Self::ConfidentialTransferFeeConfig {
                authority,
                withdraw_withheld_authority_elgamal_pubkey,
            } => {
                confidential_transfer_fee::instruction::initialize_confidential_transfer_fee_config(
                    token_program_id,
                    mint,
                    authority,
                    withdraw_withheld_authority_elgamal_pubkey,
                )
            }
            Self::GroupPointer {
                authority,
                group_address,
            } => group_pointer::instruction::initialize(
                token_program_id,
                mint,
                authority,
                group_address,
            ),
            Self::GroupMemberPointer {
                authority,
                member_address,
            } => group_member_pointer::instruction::initialize(
                token_program_id,
                mint,
                authority,
                member_address,
            ),
<<<<<<< HEAD
            Self::ConfidentialMintBurnMint {
                confidential_supply_pubkey,
                decryptable_supply,
            } => confidential_mint_burn::instruction::initialize_mint(
                token_program_id,
                mint,
                confidential_supply_pubkey,
                decryptable_supply,
            ),
=======
            Self::ScaledUiAmountConfig {
                authority,
                multiplier,
            } => scaled_ui_amount::instruction::initialize(
                token_program_id,
                mint,
                authority,
                multiplier,
            ),
            Self::PausableConfig { authority } => {
                pausable::instruction::initialize(token_program_id, mint, &authority)
            }
>>>>>>> 612a3019
        }
    }
}

pub type TokenResult<T> = Result<T, TokenError>;

#[derive(Debug)]
struct TokenMemo {
    text: String,
    signers: Vec<Pubkey>,
}
impl TokenMemo {
    pub fn to_instruction(&self) -> Instruction {
        spl_memo::build_memo(
            self.text.as_bytes(),
            &self.signers.iter().collect::<Vec<_>>(),
        )
    }
}

#[derive(Debug, Clone)]
pub enum ComputeUnitLimit {
    Default,
    Simulated,
    Static(u32),
}

pub enum ProofAccount {
    ContextAccount(Pubkey),
    RecordAccount(Pubkey, u32),
}

pub struct ProofAccountWithCiphertext {
    pub proof_account: ProofAccount,
    pub ciphertext_lo: PodElGamalCiphertext,
    pub ciphertext_hi: PodElGamalCiphertext,
}

pub struct Token<T> {
    client: Arc<dyn ProgramClient<T>>,
    pubkey: Pubkey, /* token mint */
    decimals: Option<u8>,
    payer: Arc<dyn Signer>,
    program_id: Pubkey,
    nonce_account: Option<Pubkey>,
    nonce_authority: Option<Arc<dyn Signer>>,
    nonce_blockhash: Option<Hash>,
    memo: Arc<RwLock<Option<TokenMemo>>>,
    transfer_hook_accounts: Option<Vec<AccountMeta>>,
    compute_unit_price: Option<u64>,
    compute_unit_limit: ComputeUnitLimit,
}

impl<T> fmt::Debug for Token<T> {
    fn fmt(&self, f: &mut fmt::Formatter<'_>) -> fmt::Result {
        f.debug_struct("Token")
            .field("pubkey", &self.pubkey)
            .field("decimals", &self.decimals)
            .field("payer", &self.payer.pubkey())
            .field("program_id", &self.program_id)
            .field("nonce_account", &self.nonce_account)
            .field(
                "nonce_authority",
                &self.nonce_authority.as_ref().map(|s| s.pubkey()),
            )
            .field("nonce_blockhash", &self.nonce_blockhash)
            .field("memo", &self.memo.read().unwrap())
            .field("transfer_hook_accounts", &self.transfer_hook_accounts)
            .field("compute_unit_price", &self.compute_unit_price)
            .field("compute_unit_limit", &self.compute_unit_limit)
            .finish()
    }
}

fn native_mint(program_id: &Pubkey) -> Pubkey {
    if program_id == &spl_token_2022::id() {
        spl_token_2022::native_mint::id()
    } else if program_id == &spl_token::id() {
        spl_token::native_mint::id()
    } else {
        panic!("Unrecognized token program id: {}", program_id);
    }
}

fn native_mint_decimals(program_id: &Pubkey) -> u8 {
    if program_id == &spl_token_2022::id() {
        spl_token_2022::native_mint::DECIMALS
    } else if program_id == &spl_token::id() {
        spl_token::native_mint::DECIMALS
    } else {
        panic!("Unrecognized token program id: {}", program_id);
    }
}

impl<T> Token<T>
where
    T: SendTransaction + SimulateTransaction,
{
    pub fn new(
        client: Arc<dyn ProgramClient<T>>,
        program_id: &Pubkey,
        address: &Pubkey,
        decimals: Option<u8>,
        payer: Arc<dyn Signer>,
    ) -> Self {
        Token {
            client,
            pubkey: *address,
            decimals,
            payer,
            program_id: *program_id,
            nonce_account: None,
            nonce_authority: None,
            nonce_blockhash: None,
            memo: Arc::new(RwLock::new(None)),
            transfer_hook_accounts: None,
            compute_unit_price: None,
            compute_unit_limit: ComputeUnitLimit::Default,
        }
    }

    pub fn new_native(
        client: Arc<dyn ProgramClient<T>>,
        program_id: &Pubkey,
        payer: Arc<dyn Signer>,
    ) -> Self {
        Self::new(
            client,
            program_id,
            &native_mint(program_id),
            Some(native_mint_decimals(program_id)),
            payer,
        )
    }

    pub fn is_native(&self) -> bool {
        self.pubkey == native_mint(&self.program_id)
    }

    /// Get token address.
    pub fn get_address(&self) -> &Pubkey {
        &self.pubkey
    }

    pub fn with_payer(mut self, payer: Arc<dyn Signer>) -> Self {
        self.payer = payer;
        self
    }

    pub fn with_nonce(
        mut self,
        nonce_account: &Pubkey,
        nonce_authority: Arc<dyn Signer>,
        nonce_blockhash: &Hash,
    ) -> Self {
        self.nonce_account = Some(*nonce_account);
        self.nonce_authority = Some(nonce_authority);
        self.nonce_blockhash = Some(*nonce_blockhash);
        self.transfer_hook_accounts = Some(vec![]);
        self
    }

    pub fn with_transfer_hook_accounts(mut self, transfer_hook_accounts: Vec<AccountMeta>) -> Self {
        self.transfer_hook_accounts = Some(transfer_hook_accounts);
        self
    }

    pub fn with_compute_unit_price(mut self, compute_unit_price: u64) -> Self {
        self.compute_unit_price = Some(compute_unit_price);
        self
    }

    pub fn with_compute_unit_limit(mut self, compute_unit_limit: ComputeUnitLimit) -> Self {
        self.compute_unit_limit = compute_unit_limit;
        self
    }

    pub fn with_memo<M: AsRef<str>>(&self, memo: M, signers: Vec<Pubkey>) -> &Self {
        let mut w_memo = self.memo.write().unwrap();
        *w_memo = Some(TokenMemo {
            text: memo.as_ref().to_string(),
            signers,
        });
        self
    }

    pub async fn get_new_latest_blockhash(&self) -> TokenResult<Hash> {
        let blockhash = self
            .client
            .get_latest_blockhash()
            .await
            .map_err(TokenError::Client)?;
        let start = Instant::now();
        let mut num_retries = 0;
        while start.elapsed().as_secs() < 5 {
            let new_blockhash = self
                .client
                .get_latest_blockhash()
                .await
                .map_err(TokenError::Client)?;
            if new_blockhash != blockhash {
                return Ok(new_blockhash);
            }

            time::sleep(Duration::from_millis(200)).await;
            num_retries += 1;
        }

        Err(TokenError::Client(Box::new(io::Error::new(
            io::ErrorKind::Other,
            format!(
                "Unable to get new blockhash after {}ms (retried {} times), stuck at {}",
                start.elapsed().as_millis(),
                num_retries,
                blockhash
            ),
        ))))
    }

    fn get_multisig_signers<'a>(
        &self,
        authority: &Pubkey,
        signing_pubkeys: &'a [Pubkey],
    ) -> Vec<&'a Pubkey> {
        if signing_pubkeys == [*authority] {
            vec![]
        } else {
            signing_pubkeys.iter().collect::<Vec<_>>()
        }
    }

    /// Helper function to add a compute unit limit instruction to a given set
    /// of instructions
    async fn add_compute_unit_limit_from_simulation(
        &self,
        instructions: &mut Vec<Instruction>,
        blockhash: &Hash,
    ) -> TokenResult<()> {
        // add a max compute unit limit instruction for the simulation
        const MAX_COMPUTE_UNIT_LIMIT: u32 = 1_400_000;
        instructions.push(ComputeBudgetInstruction::set_compute_unit_limit(
            MAX_COMPUTE_UNIT_LIMIT,
        ));

        let transaction = Transaction::new_unsigned(Message::new_with_blockhash(
            instructions,
            Some(&self.payer.pubkey()),
            blockhash,
        ));
        let simulation_result = self
            .client
            .simulate_transaction(&transaction)
            .await
            .map_err(TokenError::Client)?;
        let units_consumed = simulation_result
            .get_compute_units_consumed()
            .map_err(TokenError::Client)?;
        // Overwrite the compute unit limit instruction with the actual units consumed
        let compute_unit_limit =
            u32::try_from(units_consumed).map_err(|x| TokenError::Client(x.into()))?;
        instructions
            .last_mut()
            .expect("Compute budget instruction was added earlier")
            .data = ComputeBudgetInstruction::set_compute_unit_limit(compute_unit_limit).data;
        Ok(())
    }

    async fn construct_tx<S: Signers>(
        &self,
        token_instructions: &[Instruction],
        signing_keypairs: &S,
    ) -> TokenResult<Transaction> {
        let mut instructions = vec![];
        let payer_key = self.payer.pubkey();
        let fee_payer = Some(&payer_key);

        {
            let mut w_memo = self.memo.write().unwrap();
            if let Some(memo) = w_memo.take() {
                let signing_pubkeys = signing_keypairs.pubkeys();
                if !memo
                    .signers
                    .iter()
                    .all(|signer| signing_pubkeys.contains(signer))
                {
                    return Err(TokenError::MissingMemoSigner);
                }

                instructions.push(memo.to_instruction());
            }
        }

        instructions.extend_from_slice(token_instructions);

        let blockhash = if let (Some(nonce_account), Some(nonce_authority), Some(nonce_blockhash)) = (
            self.nonce_account,
            &self.nonce_authority,
            self.nonce_blockhash,
        ) {
            let nonce_instruction = system_instruction::advance_nonce_account(
                &nonce_account,
                &nonce_authority.pubkey(),
            );
            instructions.insert(0, nonce_instruction);
            nonce_blockhash
        } else {
            self.client
                .get_latest_blockhash()
                .await
                .map_err(TokenError::Client)?
        };

        if let Some(compute_unit_price) = self.compute_unit_price {
            instructions.push(ComputeBudgetInstruction::set_compute_unit_price(
                compute_unit_price,
            ));
        }

        // The simulation to find out the compute unit usage must be run after
        // all instructions have been added to the transaction, so be sure to
        // keep this instruction as the last one before creating and sending the
        // transaction.
        match self.compute_unit_limit {
            ComputeUnitLimit::Default => {}
            ComputeUnitLimit::Simulated => {
                self.add_compute_unit_limit_from_simulation(&mut instructions, &blockhash)
                    .await?;
            }
            ComputeUnitLimit::Static(compute_unit_limit) => {
                instructions.push(ComputeBudgetInstruction::set_compute_unit_limit(
                    compute_unit_limit,
                ));
            }
        }

        let message = Message::new_with_blockhash(&instructions, fee_payer, &blockhash);
        let mut transaction = Transaction::new_unsigned(message);
        let signing_pubkeys = signing_keypairs.pubkeys();

        if !signing_pubkeys.contains(&self.payer.pubkey()) {
            transaction
                .try_partial_sign(&vec![self.payer.clone()], blockhash)
                .map_err(|error| TokenError::Client(error.into()))?;
        }
        if let Some(nonce_authority) = &self.nonce_authority {
            let nonce_authority_pubkey = nonce_authority.pubkey();
            if nonce_authority_pubkey != self.payer.pubkey()
                && !signing_pubkeys.contains(&nonce_authority_pubkey)
            {
                transaction
                    .try_partial_sign(&vec![nonce_authority.clone()], blockhash)
                    .map_err(|error| TokenError::Client(error.into()))?;
            }
        }
        transaction
            .try_partial_sign(signing_keypairs, blockhash)
            .map_err(|error| TokenError::Client(error.into()))?;

        Ok(transaction)
    }

    pub async fn simulate_ixs<S: Signers>(
        &self,
        token_instructions: &[Instruction],
        signing_keypairs: &S,
    ) -> TokenResult<T::SimulationOutput> {
        let transaction = self
            .construct_tx(token_instructions, signing_keypairs)
            .await?;

        self.client
            .simulate_transaction(&transaction)
            .await
            .map_err(TokenError::Client)
    }

    pub async fn process_ixs<S: Signers>(
        &self,
        token_instructions: &[Instruction],
        signing_keypairs: &S,
    ) -> TokenResult<T::Output> {
        let transaction = self
            .construct_tx(token_instructions, signing_keypairs)
            .await?;

        self.client
            .send_transaction(&transaction)
            .await
            .map_err(TokenError::Client)
    }

    #[allow(clippy::too_many_arguments)]
    pub async fn create_mint<'a, S: Signers>(
        &self,
        mint_authority: &'a Pubkey,
        freeze_authority: Option<&'a Pubkey>,
        extension_initialization_params: Vec<ExtensionInitializationParams>,
        signing_keypairs: &S,
    ) -> TokenResult<T::Output> {
        let decimals = self.decimals.ok_or(TokenError::MissingDecimals)?;

        let extension_types = extension_initialization_params
            .iter()
            .map(|e| e.extension())
            .collect::<Vec<_>>();
        let space = ExtensionType::try_calculate_account_len::<Mint>(&extension_types)?;

        let mut instructions = vec![system_instruction::create_account(
            &self.payer.pubkey(),
            &self.pubkey,
            self.client
                .get_minimum_balance_for_rent_exemption(space)
                .await
                .map_err(TokenError::Client)?,
            space as u64,
            &self.program_id,
        )];

        for params in extension_initialization_params {
            instructions.push(params.instruction(&self.program_id, &self.pubkey)?);
        }

        instructions.push(instruction::initialize_mint(
            &self.program_id,
            &self.pubkey,
            mint_authority,
            freeze_authority,
            decimals,
        )?);

        self.process_ixs(&instructions, signing_keypairs).await
    }

    /// Create native mint
    pub async fn create_native_mint(
        client: Arc<dyn ProgramClient<T>>,
        program_id: &Pubkey,
        payer: Arc<dyn Signer>,
    ) -> TokenResult<Self> {
        let token = Self::new_native(client, program_id, payer);
        token
            .process_ixs::<[&dyn Signer; 0]>(
                &[instruction::create_native_mint(
                    program_id,
                    &token.payer.pubkey(),
                )?],
                &[],
            )
            .await?;

        Ok(token)
    }

    /// Create multisig
    pub async fn create_multisig(
        &self,
        account: &dyn Signer,
        multisig_members: &[&Pubkey],
        minimum_signers: u8,
    ) -> TokenResult<T::Output> {
        let instructions = vec![
            system_instruction::create_account(
                &self.payer.pubkey(),
                &account.pubkey(),
                self.client
                    .get_minimum_balance_for_rent_exemption(Multisig::LEN)
                    .await
                    .map_err(TokenError::Client)?,
                Multisig::LEN as u64,
                &self.program_id,
            ),
            instruction::initialize_multisig(
                &self.program_id,
                &account.pubkey(),
                multisig_members,
                minimum_signers,
            )?,
        ];

        self.process_ixs(&instructions, &[account]).await
    }

    /// Get the address for the associated token account.
    pub fn get_associated_token_address(&self, owner: &Pubkey) -> Pubkey {
        get_associated_token_address_with_program_id(owner, &self.pubkey, &self.program_id)
    }

    /// Create and initialize the associated account.
    pub async fn create_associated_token_account(&self, owner: &Pubkey) -> TokenResult<T::Output> {
        self.process_ixs::<[&dyn Signer; 0]>(
            &[create_associated_token_account(
                &self.payer.pubkey(),
                owner,
                &self.pubkey,
                &self.program_id,
            )],
            &[],
        )
        .await
    }

    /// Create and initialize a new token account.
    pub async fn create_auxiliary_token_account(
        &self,
        account: &dyn Signer,
        owner: &Pubkey,
    ) -> TokenResult<T::Output> {
        self.create_auxiliary_token_account_with_extension_space(account, owner, vec![])
            .await
    }

    /// Create and initialize a new token account.
    pub async fn create_auxiliary_token_account_with_extension_space(
        &self,
        account: &dyn Signer,
        owner: &Pubkey,
        extensions: Vec<ExtensionType>,
    ) -> TokenResult<T::Output> {
        let state = self.get_mint_info().await?;
        let mint_extensions: Vec<ExtensionType> = state.get_extension_types()?;
        let mut required_extensions =
            ExtensionType::get_required_init_account_extensions(&mint_extensions);
        for extension_type in extensions.into_iter() {
            if !required_extensions.contains(&extension_type) {
                required_extensions.push(extension_type);
            }
        }
        let space = ExtensionType::try_calculate_account_len::<Account>(&required_extensions)?;
        let mut instructions = vec![system_instruction::create_account(
            &self.payer.pubkey(),
            &account.pubkey(),
            self.client
                .get_minimum_balance_for_rent_exemption(space)
                .await
                .map_err(TokenError::Client)?,
            space as u64,
            &self.program_id,
        )];

        if required_extensions.contains(&ExtensionType::ImmutableOwner) {
            instructions.push(instruction::initialize_immutable_owner(
                &self.program_id,
                &account.pubkey(),
            )?)
        }

        instructions.push(instruction::initialize_account(
            &self.program_id,
            &account.pubkey(),
            &self.pubkey,
            owner,
        )?);

        self.process_ixs(&instructions, &[account]).await
    }

    /// Retrieve a raw account
    pub async fn get_account(&self, account: Pubkey) -> TokenResult<BaseAccount> {
        self.client
            .get_account(account)
            .await
            .map_err(TokenError::Client)?
            .ok_or(TokenError::AccountNotFound)
    }

    fn unpack_mint_info(
        &self,
        account: BaseAccount,
    ) -> TokenResult<StateWithExtensionsOwned<Mint>> {
        if account.owner != self.program_id {
            return Err(TokenError::AccountInvalidOwner);
        }

        let mint_result =
            StateWithExtensionsOwned::<Mint>::unpack(account.data).map_err(Into::into);

        if let (Ok(mint), Some(decimals)) = (&mint_result, self.decimals) {
            if decimals != mint.base.decimals {
                return Err(TokenError::InvalidDecimals);
            }
        }

        mint_result
    }

    /// Retrieve mint information.
    pub async fn get_mint_info(&self) -> TokenResult<StateWithExtensionsOwned<Mint>> {
        let account = self.get_account(self.pubkey).await?;
        self.unpack_mint_info(account)
    }

    /// Retrieve account information.
    pub async fn get_account_info(
        &self,
        account: &Pubkey,
    ) -> TokenResult<StateWithExtensionsOwned<Account>> {
        let account = self.get_account(*account).await?;
        if account.owner != self.program_id {
            return Err(TokenError::AccountInvalidOwner);
        }
        let account = StateWithExtensionsOwned::<Account>::unpack(account.data)?;
        if account.base.mint != *self.get_address() {
            return Err(TokenError::AccountInvalidMint);
        }

        Ok(account)
    }

    /// Retrieve the associated account or create one if not found.
    pub async fn get_or_create_associated_account_info(
        &self,
        owner: &Pubkey,
    ) -> TokenResult<StateWithExtensionsOwned<Account>> {
        let account = self.get_associated_token_address(owner);
        match self.get_account_info(&account).await {
            Ok(account) => Ok(account),
            // AccountInvalidOwner is possible if account already received some lamports.
            Err(TokenError::AccountNotFound) | Err(TokenError::AccountInvalidOwner) => {
                self.create_associated_token_account(owner).await?;
                self.get_account_info(&account).await
            }
            Err(error) => Err(error),
        }
    }

    /// Assign a new authority to the account.
    pub async fn set_authority<S: Signers>(
        &self,
        account: &Pubkey,
        authority: &Pubkey,
        new_authority: Option<&Pubkey>,
        authority_type: instruction::AuthorityType,
        signing_keypairs: &S,
    ) -> TokenResult<T::Output> {
        let signing_pubkeys = signing_keypairs.pubkeys();
        let multisig_signers = self.get_multisig_signers(authority, &signing_pubkeys);

        self.process_ixs(
            &[instruction::set_authority(
                &self.program_id,
                account,
                new_authority,
                authority_type,
                authority,
                &multisig_signers,
            )?],
            signing_keypairs,
        )
        .await
    }

    /// Mint new tokens
    pub async fn mint_to<S: Signers>(
        &self,
        destination: &Pubkey,
        authority: &Pubkey,
        amount: u64,
        signing_keypairs: &S,
    ) -> TokenResult<T::Output> {
        let signing_pubkeys = signing_keypairs.pubkeys();
        let multisig_signers = self.get_multisig_signers(authority, &signing_pubkeys);

        let instructions = if let Some(decimals) = self.decimals {
            [instruction::mint_to_checked(
                &self.program_id,
                &self.pubkey,
                destination,
                authority,
                &multisig_signers,
                amount,
                decimals,
            )?]
        } else {
            [instruction::mint_to(
                &self.program_id,
                &self.pubkey,
                destination,
                authority,
                &multisig_signers,
                amount,
            )?]
        };

        self.process_ixs(&instructions, signing_keypairs).await
    }

    /// Transfer tokens to another account
    #[allow(clippy::too_many_arguments)]
    pub async fn transfer<S: Signers>(
        &self,
        source: &Pubkey,
        destination: &Pubkey,
        authority: &Pubkey,
        amount: u64,
        signing_keypairs: &S,
    ) -> TokenResult<T::Output> {
        let signing_pubkeys = signing_keypairs.pubkeys();
        let multisig_signers = self.get_multisig_signers(authority, &signing_pubkeys);

        let fetch_account_data_fn = |address| {
            self.client
                .get_account(address)
                .map_ok(|opt| opt.map(|acc| acc.data))
        };

        let instruction = if let Some(decimals) = self.decimals {
            if let Some(transfer_hook_accounts) = &self.transfer_hook_accounts {
                let mut instruction = instruction::transfer_checked(
                    &self.program_id,
                    source,
                    self.get_address(),
                    destination,
                    authority,
                    &multisig_signers,
                    amount,
                    decimals,
                )?;
                instruction.accounts.extend(transfer_hook_accounts.clone());
                instruction
            } else {
                offchain::create_transfer_checked_instruction_with_extra_metas(
                    &self.program_id,
                    source,
                    self.get_address(),
                    destination,
                    authority,
                    &multisig_signers,
                    amount,
                    decimals,
                    fetch_account_data_fn,
                )
                .await
                .map_err(|_| TokenError::AccountNotFound)?
            }
        } else {
            #[allow(deprecated)]
            instruction::transfer(
                &self.program_id,
                source,
                destination,
                authority,
                &multisig_signers,
                amount,
            )?
        };

        self.process_ixs(&[instruction], signing_keypairs).await
    }

    /// Transfer tokens to an associated account, creating it if it does not
    /// exist
    #[allow(clippy::too_many_arguments)]
    pub async fn create_recipient_associated_account_and_transfer<S: Signers>(
        &self,
        source: &Pubkey,
        destination: &Pubkey,
        destination_owner: &Pubkey,
        authority: &Pubkey,
        amount: u64,
        fee: Option<u64>,
        signing_keypairs: &S,
    ) -> TokenResult<T::Output> {
        let signing_pubkeys = signing_keypairs.pubkeys();
        let multisig_signers = self.get_multisig_signers(authority, &signing_pubkeys);

        let fetch_account_data_fn = |address| {
            self.client
                .get_account(address)
                .map_ok(|opt| opt.map(|acc| acc.data))
        };

        if *destination != self.get_associated_token_address(destination_owner) {
            return Err(TokenError::AccountInvalidAssociatedAddress);
        }

        let mut instructions = vec![
            (create_associated_token_account_idempotent(
                &self.payer.pubkey(),
                destination_owner,
                &self.pubkey,
                &self.program_id,
            )),
        ];

        if let Some(fee) = fee {
            let decimals = self.decimals.ok_or(TokenError::MissingDecimals)?;
            instructions.push(transfer_fee::instruction::transfer_checked_with_fee(
                &self.program_id,
                source,
                &self.pubkey,
                destination,
                authority,
                &multisig_signers,
                amount,
                decimals,
                fee,
            )?);
        } else if let Some(decimals) = self.decimals {
            instructions.push(
                if let Some(transfer_hook_accounts) = &self.transfer_hook_accounts {
                    let mut instruction = instruction::transfer_checked(
                        &self.program_id,
                        source,
                        self.get_address(),
                        destination,
                        authority,
                        &multisig_signers,
                        amount,
                        decimals,
                    )?;
                    instruction.accounts.extend(transfer_hook_accounts.clone());
                    instruction
                } else {
                    offchain::create_transfer_checked_instruction_with_extra_metas(
                        &self.program_id,
                        source,
                        self.get_address(),
                        destination,
                        authority,
                        &multisig_signers,
                        amount,
                        decimals,
                        fetch_account_data_fn,
                    )
                    .await
                    .map_err(|_| TokenError::AccountNotFound)?
                },
            );
        } else {
            #[allow(deprecated)]
            instructions.push(instruction::transfer(
                &self.program_id,
                source,
                destination,
                authority,
                &multisig_signers,
                amount,
            )?);
        }

        self.process_ixs(&instructions, signing_keypairs).await
    }

    /// Transfer tokens to another account, given an expected fee
    #[allow(clippy::too_many_arguments)]
    pub async fn transfer_with_fee<S: Signers>(
        &self,
        source: &Pubkey,
        destination: &Pubkey,
        authority: &Pubkey,
        amount: u64,
        fee: u64,
        signing_keypairs: &S,
    ) -> TokenResult<T::Output> {
        let signing_pubkeys = signing_keypairs.pubkeys();
        let multisig_signers = self.get_multisig_signers(authority, &signing_pubkeys);
        let decimals = self.decimals.ok_or(TokenError::MissingDecimals)?;

        let fetch_account_data_fn = |address| {
            self.client
                .get_account(address)
                .map_ok(|opt| opt.map(|acc| acc.data))
        };

        let instruction = if let Some(transfer_hook_accounts) = &self.transfer_hook_accounts {
            let mut instruction = transfer_fee::instruction::transfer_checked_with_fee(
                &self.program_id,
                source,
                self.get_address(),
                destination,
                authority,
                &multisig_signers,
                amount,
                decimals,
                fee,
            )?;
            instruction.accounts.extend(transfer_hook_accounts.clone());
            instruction
        } else {
            offchain::create_transfer_checked_with_fee_instruction_with_extra_metas(
                &self.program_id,
                source,
                self.get_address(),
                destination,
                authority,
                &multisig_signers,
                amount,
                decimals,
                fee,
                fetch_account_data_fn,
            )
            .await
            .map_err(|_| TokenError::AccountNotFound)?
        };

        self.process_ixs(&[instruction], signing_keypairs).await
    }

    /// Burn tokens from account
    pub async fn burn<S: Signers>(
        &self,
        source: &Pubkey,
        authority: &Pubkey,
        amount: u64,
        signing_keypairs: &S,
    ) -> TokenResult<T::Output> {
        let signing_pubkeys = signing_keypairs.pubkeys();
        let multisig_signers = self.get_multisig_signers(authority, &signing_pubkeys);

        let instructions = if let Some(decimals) = self.decimals {
            [instruction::burn_checked(
                &self.program_id,
                source,
                &self.pubkey,
                authority,
                &multisig_signers,
                amount,
                decimals,
            )?]
        } else {
            [instruction::burn(
                &self.program_id,
                source,
                &self.pubkey,
                authority,
                &multisig_signers,
                amount,
            )?]
        };

        self.process_ixs(&instructions, signing_keypairs).await
    }

    /// Approve a delegate to spend tokens
    pub async fn approve<S: Signers>(
        &self,
        source: &Pubkey,
        delegate: &Pubkey,
        authority: &Pubkey,
        amount: u64,
        signing_keypairs: &S,
    ) -> TokenResult<T::Output> {
        let signing_pubkeys = signing_keypairs.pubkeys();
        let multisig_signers = self.get_multisig_signers(authority, &signing_pubkeys);

        let instructions = if let Some(decimals) = self.decimals {
            [instruction::approve_checked(
                &self.program_id,
                source,
                &self.pubkey,
                delegate,
                authority,
                &multisig_signers,
                amount,
                decimals,
            )?]
        } else {
            [instruction::approve(
                &self.program_id,
                source,
                delegate,
                authority,
                &multisig_signers,
                amount,
            )?]
        };

        self.process_ixs(&instructions, signing_keypairs).await
    }

    /// Revoke a delegate
    pub async fn revoke<S: Signers>(
        &self,
        source: &Pubkey,
        authority: &Pubkey,
        signing_keypairs: &S,
    ) -> TokenResult<T::Output> {
        let signing_pubkeys = signing_keypairs.pubkeys();
        let multisig_signers = self.get_multisig_signers(authority, &signing_pubkeys);

        self.process_ixs(
            &[instruction::revoke(
                &self.program_id,
                source,
                authority,
                &multisig_signers,
            )?],
            signing_keypairs,
        )
        .await
    }

    /// Close an empty account and reclaim its lamports
    pub async fn close_account<S: Signers>(
        &self,
        account: &Pubkey,
        lamports_destination: &Pubkey,
        authority: &Pubkey,
        signing_keypairs: &S,
    ) -> TokenResult<T::Output> {
        let signing_pubkeys = signing_keypairs.pubkeys();
        let multisig_signers = self.get_multisig_signers(authority, &signing_pubkeys);

        let mut instructions = vec![instruction::close_account(
            &self.program_id,
            account,
            lamports_destination,
            authority,
            &multisig_signers,
        )?];

        if let Ok(Some(destination_account)) = self.client.get_account(*lamports_destination).await
        {
            if let Ok(destination_obj) =
                StateWithExtensionsOwned::<Account>::unpack(destination_account.data)
            {
                if destination_obj.base.is_native() {
                    instructions.push(instruction::sync_native(
                        &self.program_id,
                        lamports_destination,
                    )?);
                }
            }
        }

        self.process_ixs(&instructions, signing_keypairs).await
    }

    /// Close an account, reclaiming its lamports and tokens
    pub async fn empty_and_close_account<S: Signers>(
        &self,
        account_to_close: &Pubkey,
        lamports_destination: &Pubkey,
        tokens_destination: &Pubkey,
        authority: &Pubkey,
        signing_keypairs: &S,
    ) -> TokenResult<T::Output> {
        let signing_pubkeys = signing_keypairs.pubkeys();
        let multisig_signers = self.get_multisig_signers(authority, &signing_pubkeys);

        // this implicitly validates that the mint on self is correct
        let account_state = self.get_account_info(account_to_close).await?;

        let mut instructions = vec![];

        if !self.is_native() && account_state.base.amount > 0 {
            // if a separate close authority is being used, it must be a delegate also
            if let Some(decimals) = self.decimals {
                instructions.push(instruction::transfer_checked(
                    &self.program_id,
                    account_to_close,
                    &self.pubkey,
                    tokens_destination,
                    authority,
                    &multisig_signers,
                    account_state.base.amount,
                    decimals,
                )?);
            } else {
                #[allow(deprecated)]
                instructions.push(instruction::transfer(
                    &self.program_id,
                    account_to_close,
                    tokens_destination,
                    authority,
                    &multisig_signers,
                    account_state.base.amount,
                )?);
            }
        }

        instructions.push(instruction::close_account(
            &self.program_id,
            account_to_close,
            lamports_destination,
            authority,
            &multisig_signers,
        )?);

        if let Ok(Some(destination_account)) = self.client.get_account(*lamports_destination).await
        {
            if let Ok(destination_obj) =
                StateWithExtensionsOwned::<Account>::unpack(destination_account.data)
            {
                if destination_obj.base.is_native() {
                    instructions.push(instruction::sync_native(
                        &self.program_id,
                        lamports_destination,
                    )?);
                }
            }
        }

        self.process_ixs(&instructions, signing_keypairs).await
    }

    /// Freeze a token account
    pub async fn freeze<S: Signers>(
        &self,
        account: &Pubkey,
        authority: &Pubkey,
        signing_keypairs: &S,
    ) -> TokenResult<T::Output> {
        let signing_pubkeys = signing_keypairs.pubkeys();
        let multisig_signers = self.get_multisig_signers(authority, &signing_pubkeys);

        self.process_ixs(
            &[instruction::freeze_account(
                &self.program_id,
                account,
                &self.pubkey,
                authority,
                &multisig_signers,
            )?],
            signing_keypairs,
        )
        .await
    }

    /// Thaw / unfreeze a token account
    pub async fn thaw<S: Signers>(
        &self,
        account: &Pubkey,
        authority: &Pubkey,
        signing_keypairs: &S,
    ) -> TokenResult<T::Output> {
        let signing_pubkeys = signing_keypairs.pubkeys();
        let multisig_signers = self.get_multisig_signers(authority, &signing_pubkeys);

        self.process_ixs(
            &[instruction::thaw_account(
                &self.program_id,
                account,
                &self.pubkey,
                authority,
                &multisig_signers,
            )?],
            signing_keypairs,
        )
        .await
    }

    /// Wrap lamports into native account
    pub async fn wrap<S: Signers>(
        &self,
        account: &Pubkey,
        owner: &Pubkey,
        lamports: u64,
        signing_keypairs: &S,
    ) -> TokenResult<T::Output> {
        // mutable owner for Tokenkeg, immutable otherwise
        let immutable_owner = self.program_id != spl_token::id();
        let instructions = self.wrap_ixs(account, owner, lamports, immutable_owner)?;

        self.process_ixs(&instructions, signing_keypairs).await
    }

    /// Wrap lamports into a native account that can always have its ownership
    /// changed
    pub async fn wrap_with_mutable_ownership<S: Signers>(
        &self,
        account: &Pubkey,
        owner: &Pubkey,
        lamports: u64,
        signing_keypairs: &S,
    ) -> TokenResult<T::Output> {
        let instructions = self.wrap_ixs(account, owner, lamports, false)?;

        self.process_ixs(&instructions, signing_keypairs).await
    }

    fn wrap_ixs(
        &self,
        account: &Pubkey,
        owner: &Pubkey,
        lamports: u64,
        immutable_owner: bool,
    ) -> TokenResult<Vec<Instruction>> {
        if !self.is_native() {
            return Err(TokenError::AccountInvalidMint);
        }

        let mut instructions = vec![];
        if *account == self.get_associated_token_address(owner) {
            instructions.push(system_instruction::transfer(owner, account, lamports));
            instructions.push(create_associated_token_account(
                &self.payer.pubkey(),
                owner,
                &self.pubkey,
                &self.program_id,
            ));
        } else {
            let extensions = if immutable_owner {
                vec![ExtensionType::ImmutableOwner]
            } else {
                vec![]
            };
            let space = ExtensionType::try_calculate_account_len::<Account>(&extensions)?;

            instructions.push(system_instruction::create_account(
                &self.payer.pubkey(),
                account,
                lamports,
                space as u64,
                &self.program_id,
            ));

            if immutable_owner {
                instructions.push(instruction::initialize_immutable_owner(
                    &self.program_id,
                    account,
                )?)
            }

            instructions.push(instruction::initialize_account(
                &self.program_id,
                account,
                &self.pubkey,
                owner,
            )?);
        };

        Ok(instructions)
    }

    /// Sync native account lamports
    pub async fn sync_native(&self, account: &Pubkey) -> TokenResult<T::Output> {
        self.process_ixs::<[&dyn Signer; 0]>(
            &[instruction::sync_native(&self.program_id, account)?],
            &[],
        )
        .await
    }

    /// Set transfer fee
    pub async fn set_transfer_fee<S: Signers>(
        &self,
        authority: &Pubkey,
        transfer_fee_basis_points: u16,
        maximum_fee: u64,
        signing_keypairs: &S,
    ) -> TokenResult<T::Output> {
        let signing_pubkeys = signing_keypairs.pubkeys();
        let multisig_signers = self.get_multisig_signers(authority, &signing_pubkeys);

        self.process_ixs(
            &[transfer_fee::instruction::set_transfer_fee(
                &self.program_id,
                &self.pubkey,
                authority,
                &multisig_signers,
                transfer_fee_basis_points,
                maximum_fee,
            )?],
            signing_keypairs,
        )
        .await
    }

    /// Set default account state on mint
    pub async fn set_default_account_state<S: Signers>(
        &self,
        authority: &Pubkey,
        state: &AccountState,
        signing_keypairs: &S,
    ) -> TokenResult<T::Output> {
        let signing_pubkeys = signing_keypairs.pubkeys();
        let multisig_signers = self.get_multisig_signers(authority, &signing_pubkeys);

        self.process_ixs(
            &[
                default_account_state::instruction::update_default_account_state(
                    &self.program_id,
                    &self.pubkey,
                    authority,
                    &multisig_signers,
                    state,
                )?,
            ],
            signing_keypairs,
        )
        .await
    }

    /// Harvest withheld tokens to mint
    pub async fn harvest_withheld_tokens_to_mint(
        &self,
        sources: &[&Pubkey],
    ) -> TokenResult<T::Output> {
        self.process_ixs::<[&dyn Signer; 0]>(
            &[transfer_fee::instruction::harvest_withheld_tokens_to_mint(
                &self.program_id,
                &self.pubkey,
                sources,
            )?],
            &[],
        )
        .await
    }

    /// Withdraw withheld tokens from mint
    pub async fn withdraw_withheld_tokens_from_mint<S: Signers>(
        &self,
        destination: &Pubkey,
        authority: &Pubkey,
        signing_keypairs: &S,
    ) -> TokenResult<T::Output> {
        let signing_pubkeys = signing_keypairs.pubkeys();
        let multisig_signers = self.get_multisig_signers(authority, &signing_pubkeys);

        self.process_ixs(
            &[
                transfer_fee::instruction::withdraw_withheld_tokens_from_mint(
                    &self.program_id,
                    &self.pubkey,
                    destination,
                    authority,
                    &multisig_signers,
                )?,
            ],
            signing_keypairs,
        )
        .await
    }

    /// Withdraw withheld tokens from accounts
    pub async fn withdraw_withheld_tokens_from_accounts<S: Signers>(
        &self,
        destination: &Pubkey,
        authority: &Pubkey,
        sources: &[&Pubkey],
        signing_keypairs: &S,
    ) -> TokenResult<T::Output> {
        let signing_pubkeys = signing_keypairs.pubkeys();
        let multisig_signers = self.get_multisig_signers(authority, &signing_pubkeys);

        self.process_ixs(
            &[
                transfer_fee::instruction::withdraw_withheld_tokens_from_accounts(
                    &self.program_id,
                    &self.pubkey,
                    destination,
                    authority,
                    &multisig_signers,
                    sources,
                )?,
            ],
            signing_keypairs,
        )
        .await
    }

    /// Reallocate a token account to be large enough for a set of
    /// `ExtensionType`s
    pub async fn reallocate<S: Signers>(
        &self,
        account: &Pubkey,
        authority: &Pubkey,
        extension_types: &[ExtensionType],
        signing_keypairs: &S,
    ) -> TokenResult<T::Output> {
        let signing_pubkeys = signing_keypairs.pubkeys();
        let multisig_signers = self.get_multisig_signers(authority, &signing_pubkeys);

        self.process_ixs(
            &[instruction::reallocate(
                &self.program_id,
                account,
                &self.payer.pubkey(),
                authority,
                &multisig_signers,
                extension_types,
            )?],
            signing_keypairs,
        )
        .await
    }

    /// Require memos on transfers into this account
    pub async fn enable_required_transfer_memos<S: Signers>(
        &self,
        account: &Pubkey,
        authority: &Pubkey,
        signing_keypairs: &S,
    ) -> TokenResult<T::Output> {
        let signing_pubkeys = signing_keypairs.pubkeys();
        let multisig_signers = self.get_multisig_signers(authority, &signing_pubkeys);

        self.process_ixs(
            &[memo_transfer::instruction::enable_required_transfer_memos(
                &self.program_id,
                account,
                authority,
                &multisig_signers,
            )?],
            signing_keypairs,
        )
        .await
    }

    /// Stop requiring memos on transfers into this account
    pub async fn disable_required_transfer_memos<S: Signers>(
        &self,
        account: &Pubkey,
        authority: &Pubkey,
        signing_keypairs: &S,
    ) -> TokenResult<T::Output> {
        let signing_pubkeys = signing_keypairs.pubkeys();
        let multisig_signers = self.get_multisig_signers(authority, &signing_pubkeys);

        self.process_ixs(
            &[memo_transfer::instruction::disable_required_transfer_memos(
                &self.program_id,
                account,
                authority,
                &multisig_signers,
            )?],
            signing_keypairs,
        )
        .await
    }

    /// Pause transferring, minting, and burning on the mint
    pub async fn pause<S: Signers>(
        &self,
        authority: &Pubkey,
        signing_keypairs: &S,
    ) -> TokenResult<T::Output> {
        let signing_pubkeys = signing_keypairs.pubkeys();
        let multisig_signers = self.get_multisig_signers(authority, &signing_pubkeys);

        self.process_ixs(
            &[pausable::instruction::pause(
                &self.program_id,
                self.get_address(),
                authority,
                &multisig_signers,
            )?],
            signing_keypairs,
        )
        .await
    }

    /// Resume transferring, minting, and burning on the mint
    pub async fn resume<S: Signers>(
        &self,
        authority: &Pubkey,
        signing_keypairs: &S,
    ) -> TokenResult<T::Output> {
        let signing_pubkeys = signing_keypairs.pubkeys();
        let multisig_signers = self.get_multisig_signers(authority, &signing_pubkeys);

        self.process_ixs(
            &[pausable::instruction::resume(
                &self.program_id,
                self.get_address(),
                authority,
                &multisig_signers,
            )?],
            signing_keypairs,
        )
        .await
    }

    /// Prevent unsafe usage of token account through CPI
    pub async fn enable_cpi_guard<S: Signers>(
        &self,
        account: &Pubkey,
        authority: &Pubkey,
        signing_keypairs: &S,
    ) -> TokenResult<T::Output> {
        let signing_pubkeys = signing_keypairs.pubkeys();
        let multisig_signers = self.get_multisig_signers(authority, &signing_pubkeys);

        self.process_ixs(
            &[cpi_guard::instruction::enable_cpi_guard(
                &self.program_id,
                account,
                authority,
                &multisig_signers,
            )?],
            signing_keypairs,
        )
        .await
    }

    /// Stop preventing unsafe usage of token account through CPI
    pub async fn disable_cpi_guard<S: Signers>(
        &self,
        account: &Pubkey,
        authority: &Pubkey,
        signing_keypairs: &S,
    ) -> TokenResult<T::Output> {
        let signing_pubkeys = signing_keypairs.pubkeys();
        let multisig_signers = self.get_multisig_signers(authority, &signing_pubkeys);

        self.process_ixs(
            &[cpi_guard::instruction::disable_cpi_guard(
                &self.program_id,
                account,
                authority,
                &multisig_signers,
            )?],
            signing_keypairs,
        )
        .await
    }

    /// Update interest rate
    pub async fn update_interest_rate<S: Signers>(
        &self,
        authority: &Pubkey,
        new_rate: i16,
        signing_keypairs: &S,
    ) -> TokenResult<T::Output> {
        let signing_pubkeys = signing_keypairs.pubkeys();
        let multisig_signers = self.get_multisig_signers(authority, &signing_pubkeys);

        self.process_ixs(
            &[interest_bearing_mint::instruction::update_rate(
                &self.program_id,
                self.get_address(),
                authority,
                &multisig_signers,
                new_rate,
            )?],
            signing_keypairs,
        )
        .await
    }

    /// Update multiplier
    pub async fn update_multiplier<S: Signers>(
        &self,
        authority: &Pubkey,
        new_multiplier: f64,
        new_multiplier_effective_timestamp: i64,
        signing_keypairs: &S,
    ) -> TokenResult<T::Output> {
        let signing_pubkeys = signing_keypairs.pubkeys();
        let multisig_signers = self.get_multisig_signers(authority, &signing_pubkeys);

        self.process_ixs(
            &[scaled_ui_amount::instruction::update_multiplier(
                &self.program_id,
                self.get_address(),
                authority,
                &multisig_signers,
                new_multiplier,
                new_multiplier_effective_timestamp,
            )?],
            signing_keypairs,
        )
        .await
    }

    /// Update transfer hook program id
    pub async fn update_transfer_hook_program_id<S: Signers>(
        &self,
        authority: &Pubkey,
        new_program_id: Option<Pubkey>,
        signing_keypairs: &S,
    ) -> TokenResult<T::Output> {
        let signing_pubkeys = signing_keypairs.pubkeys();
        let multisig_signers = self.get_multisig_signers(authority, &signing_pubkeys);

        self.process_ixs(
            &[transfer_hook::instruction::update(
                &self.program_id,
                self.get_address(),
                authority,
                &multisig_signers,
                new_program_id,
            )?],
            signing_keypairs,
        )
        .await
    }

    /// Update metadata pointer address
    pub async fn update_metadata_address<S: Signers>(
        &self,
        authority: &Pubkey,
        new_metadata_address: Option<Pubkey>,
        signing_keypairs: &S,
    ) -> TokenResult<T::Output> {
        let signing_pubkeys = signing_keypairs.pubkeys();
        let multisig_signers = self.get_multisig_signers(authority, &signing_pubkeys);

        self.process_ixs(
            &[metadata_pointer::instruction::update(
                &self.program_id,
                self.get_address(),
                authority,
                &multisig_signers,
                new_metadata_address,
            )?],
            signing_keypairs,
        )
        .await
    }

    /// Update group pointer address
    pub async fn update_group_address<S: Signers>(
        &self,
        authority: &Pubkey,
        new_group_address: Option<Pubkey>,
        signing_keypairs: &S,
    ) -> TokenResult<T::Output> {
        let signing_pubkeys = signing_keypairs.pubkeys();
        let multisig_signers = self.get_multisig_signers(authority, &signing_pubkeys);

        self.process_ixs(
            &[group_pointer::instruction::update(
                &self.program_id,
                self.get_address(),
                authority,
                &multisig_signers,
                new_group_address,
            )?],
            signing_keypairs,
        )
        .await
    }

    /// Update group member pointer address
    pub async fn update_group_member_address<S: Signers>(
        &self,
        authority: &Pubkey,
        new_member_address: Option<Pubkey>,
        signing_keypairs: &S,
    ) -> TokenResult<T::Output> {
        let signing_pubkeys = signing_keypairs.pubkeys();
        let multisig_signers = self.get_multisig_signers(authority, &signing_pubkeys);

        self.process_ixs(
            &[group_member_pointer::instruction::update(
                &self.program_id,
                self.get_address(),
                authority,
                &multisig_signers,
                new_member_address,
            )?],
            signing_keypairs,
        )
        .await
    }

    /// Update confidential transfer mint
    pub async fn confidential_transfer_update_mint<S: Signers>(
        &self,
        authority: &Pubkey,
        auto_approve_new_account: bool,
        auditor_elgamal_pubkey: Option<PodElGamalPubkey>,
        signing_keypairs: &S,
    ) -> TokenResult<T::Output> {
        let signing_pubkeys = signing_keypairs.pubkeys();
        let multisig_signers = self.get_multisig_signers(authority, &signing_pubkeys);

        self.process_ixs(
            &[confidential_transfer::instruction::update_mint(
                &self.program_id,
                &self.pubkey,
                authority,
                &multisig_signers,
                auto_approve_new_account,
                auditor_elgamal_pubkey,
            )?],
            signing_keypairs,
        )
        .await
    }

    /// Configures confidential transfers for a token account. If the maximum
    /// pending balance credit counter for the extension is not provided,
    /// then it is set to be a default value of `2^16`.
    #[allow(clippy::too_many_arguments)]
    pub async fn confidential_transfer_configure_token_account<S: Signers>(
        &self,
        account: &Pubkey,
        authority: &Pubkey,
        proof_account: Option<&ProofAccount>,
        maximum_pending_balance_credit_counter: Option<u64>,
        elgamal_keypair: &ElGamalKeypair,
        aes_key: &AeKey,
        signing_keypairs: &S,
    ) -> TokenResult<T::Output> {
        const DEFAULT_MAXIMUM_PENDING_BALANCE_CREDIT_COUNTER: u64 = 65536;

        let signing_pubkeys = signing_keypairs.pubkeys();
        let multisig_signers = self.get_multisig_signers(authority, &signing_pubkeys);

        let maximum_pending_balance_credit_counter = maximum_pending_balance_credit_counter
            .unwrap_or(DEFAULT_MAXIMUM_PENDING_BALANCE_CREDIT_COUNTER);

        let proof_data = if proof_account.is_some() {
            None
        } else {
            Some(
                confidential_transfer::instruction::PubkeyValidityProofData::new(elgamal_keypair)
                    .map_err(|_| TokenError::ProofGeneration)?,
            )
        };

        // cannot panic as long as either `proof_data` or `proof_account` is `Some(..)`,
        // which is guaranteed by the previous check
        let proof_location = Self::confidential_transfer_create_proof_location(
            proof_data.as_ref(),
            proof_account,
            1,
        )
        .unwrap();

        let decryptable_balance = aes_key.encrypt(0);

        self.process_ixs(
            &confidential_transfer::instruction::configure_account(
                &self.program_id,
                account,
                &self.pubkey,
                decryptable_balance.into(),
                maximum_pending_balance_credit_counter,
                authority,
                &multisig_signers,
                proof_location,
            )?,
            signing_keypairs,
        )
        .await
    }

    /// Configures confidential transfers for a token account using an ElGamal
    /// registry account
    pub async fn confidential_transfer_configure_token_account_with_registry(
        &self,
        account: &Pubkey,
        elgamal_registry_account: &Pubkey,
        payer: Option<&Pubkey>,
    ) -> TokenResult<T::Output> {
        self.process_ixs::<[&dyn Signer; 0]>(
            &[
                confidential_transfer::instruction::configure_account_with_registry(
                    &self.program_id,
                    account,
                    &self.pubkey,
                    elgamal_registry_account,
                    payer,
                )?,
            ],
            &[],
        )
        .await
    }

    /// Approves a token account for confidential transfers
    pub async fn confidential_transfer_approve_account<S: Signers>(
        &self,
        account: &Pubkey,
        authority: &Pubkey,
        signing_keypairs: &S,
    ) -> TokenResult<T::Output> {
        let signing_pubkeys = signing_keypairs.pubkeys();
        let multisig_signers = self.get_multisig_signers(authority, &signing_pubkeys);

        self.process_ixs(
            &[confidential_transfer::instruction::approve_account(
                &self.program_id,
                account,
                &self.pubkey,
                authority,
                &multisig_signers,
            )?],
            signing_keypairs,
        )
        .await
    }

    /// Prepare a token account with the confidential transfer extension for
    /// closing
    pub async fn confidential_transfer_empty_account<S: Signers>(
        &self,
        account: &Pubkey,
        authority: &Pubkey,
        proof_account: Option<&ProofAccount>,
        account_info: Option<EmptyAccountAccountInfo>,
        elgamal_keypair: &ElGamalKeypair,
        signing_keypairs: &S,
    ) -> TokenResult<T::Output> {
        let signing_pubkeys = signing_keypairs.pubkeys();
        let multisig_signers = self.get_multisig_signers(authority, &signing_pubkeys);

        let account_info = if let Some(account_info) = account_info {
            account_info
        } else {
            let account = self.get_account_info(account).await?;
            let confidential_transfer_account =
                account.get_extension::<ConfidentialTransferAccount>()?;
            EmptyAccountAccountInfo::new(confidential_transfer_account)
        };

        let proof_data = if proof_account.is_some() {
            None
        } else {
            Some(
                account_info
                    .generate_proof_data(elgamal_keypair)
                    .map_err(|_| TokenError::ProofGeneration)?,
            )
        };

        // cannot panic as long as either `proof_data` or `proof_account` is `Some(..)`,
        // which is guaranteed by the previous check
        let proof_location = Self::confidential_transfer_create_proof_location(
            proof_data.as_ref(),
            proof_account,
            1,
        )
        .unwrap();

        self.process_ixs(
            &confidential_transfer::instruction::empty_account(
                &self.program_id,
                account,
                authority,
                &multisig_signers,
                proof_location,
            )?,
            signing_keypairs,
        )
        .await
    }

    /// Deposit SPL Tokens into the pending balance of a confidential token
    /// account
    pub async fn confidential_transfer_deposit<S: Signers>(
        &self,
        account: &Pubkey,
        authority: &Pubkey,
        amount: u64,
        decimals: u8,
        signing_keypairs: &S,
    ) -> TokenResult<T::Output> {
        let signing_pubkeys = signing_keypairs.pubkeys();
        let multisig_signers = self.get_multisig_signers(authority, &signing_pubkeys);

        self.process_ixs(
            &[confidential_transfer::instruction::deposit(
                &self.program_id,
                account,
                &self.pubkey,
                amount,
                decimals,
                authority,
                &multisig_signers,
            )?],
            signing_keypairs,
        )
        .await
    }

    /// Withdraw SPL Tokens from the available balance of a confidential token
    /// account
    #[allow(clippy::too_many_arguments)]
    pub async fn confidential_transfer_withdraw<S: Signers>(
        &self,
        account: &Pubkey,
        authority: &Pubkey,
        equality_proof_account: Option<&ProofAccount>,
        range_proof_account: Option<&ProofAccount>,
        withdraw_amount: u64,
        decimals: u8,
        account_info: Option<WithdrawAccountInfo>,
        elgamal_keypair: &ElGamalKeypair,
        aes_key: &AeKey,
        signing_keypairs: &S,
    ) -> TokenResult<T::Output> {
        let signing_pubkeys = signing_keypairs.pubkeys();
        let multisig_signers = self.get_multisig_signers(authority, &signing_pubkeys);

        let account_info = if let Some(account_info) = account_info {
            account_info
        } else {
            let account = self.get_account_info(account).await?;
            let confidential_transfer_account =
                account.get_extension::<ConfidentialTransferAccount>()?;
            WithdrawAccountInfo::new(confidential_transfer_account)
        };

        let (equality_proof_data, range_proof_data) =
            if equality_proof_account.is_some() && range_proof_account.is_some() {
                (None, None)
            } else {
                let WithdrawProofData {
                    equality_proof_data,
                    range_proof_data,
                } = account_info
                    .generate_proof_data(withdraw_amount, elgamal_keypair, aes_key)
                    .map_err(|_| TokenError::ProofGeneration)?;

                // if proof accounts are none, then proof data must be included as instruction
                // data
                let equality_proof_data = equality_proof_account
                    .is_none()
                    .then_some(equality_proof_data);
                let range_proof_data = range_proof_account.is_none().then_some(range_proof_data);

                (equality_proof_data, range_proof_data)
            };

        // cannot panic as long as either `proof_data` or `proof_account` is `Some(..)`,
        // which is guaranteed by the previous check
        let equality_proof_location = Self::confidential_transfer_create_proof_location(
            equality_proof_data.as_ref(),
            equality_proof_account,
            1,
        )
        .unwrap();

        let range_proof_location = Self::confidential_transfer_create_proof_location(
            range_proof_data.as_ref(),
            range_proof_account,
            2,
        )
        .unwrap();

        let new_decryptable_available_balance = account_info
            .new_decryptable_available_balance(withdraw_amount, aes_key)
            .map_err(|_| TokenError::AccountDecryption)?;

        self.process_ixs(
            &confidential_transfer::instruction::withdraw(
                &self.program_id,
                account,
                &self.pubkey,
                withdraw_amount,
                decimals,
                new_decryptable_available_balance.into(),
                authority,
                &multisig_signers,
                equality_proof_location,
                range_proof_location,
            )?,
            signing_keypairs,
        )
        .await
    }

    /// Transfer tokens confidentially
    #[allow(clippy::too_many_arguments)]
    pub async fn confidential_transfer_transfer<S: Signers>(
        &self,
        source_account: &Pubkey,
        destination_account: &Pubkey,
        source_authority: &Pubkey,
        equality_proof_account: Option<&ProofAccount>,
        ciphertext_validity_proof_account_with_ciphertext: Option<&ProofAccountWithCiphertext>,
        range_proof_account: Option<&ProofAccount>,
        transfer_amount: u64,
        account_info: Option<TransferAccountInfo>,
        source_elgamal_keypair: &ElGamalKeypair,
        source_aes_key: &AeKey,
        destination_elgamal_pubkey: &ElGamalPubkey,
        auditor_elgamal_pubkey: Option<&ElGamalPubkey>,
        signing_keypairs: &S,
    ) -> TokenResult<T::Output> {
        let signing_pubkeys = signing_keypairs.pubkeys();
        let multisig_signers = self.get_multisig_signers(source_authority, &signing_pubkeys);

        let account_info = if let Some(account_info) = account_info {
            account_info
        } else {
            let account = self.get_account_info(source_account).await?;
            let confidential_transfer_account =
                account.get_extension::<ConfidentialTransferAccount>()?;
            TransferAccountInfo::new(confidential_transfer_account)
        };

        let (equality_proof_data, ciphertext_validity_proof_data_with_ciphertext, range_proof_data) =
            if equality_proof_account.is_some()
                && ciphertext_validity_proof_account_with_ciphertext.is_some()
                && range_proof_account.is_some()
            {
                (None, None, None)
            } else {
                let TransferProofData {
                    equality_proof_data,
                    ciphertext_validity_proof_data_with_ciphertext,
                    range_proof_data,
                } = account_info
                    .generate_split_transfer_proof_data(
                        transfer_amount,
                        source_elgamal_keypair,
                        source_aes_key,
                        destination_elgamal_pubkey,
                        auditor_elgamal_pubkey,
                    )
                    .map_err(|_| TokenError::ProofGeneration)?;

                // if proof accounts are none, then proof data must be included as instruction
                // data
                let equality_proof_data = equality_proof_account
                    .is_none()
                    .then_some(equality_proof_data);
                let ciphertext_validity_proof_data_with_ciphertext =
                    ciphertext_validity_proof_account_with_ciphertext
                        .is_none()
                        .then_some(ciphertext_validity_proof_data_with_ciphertext);
                let range_proof_data = range_proof_account.is_none().then_some(range_proof_data);

                (
                    equality_proof_data,
                    ciphertext_validity_proof_data_with_ciphertext,
                    range_proof_data,
                )
            };

        let (transfer_amount_auditor_ciphertext_lo, transfer_amount_auditor_ciphertext_hi) =
            if let Some(proof_data_with_ciphertext) = ciphertext_validity_proof_data_with_ciphertext
            {
                (
                    proof_data_with_ciphertext.ciphertext_lo,
                    proof_data_with_ciphertext.ciphertext_hi,
                )
            } else {
                // unwrap is safe as long as either `proof_data_with_ciphertext`,
                // `proof_account_with_ciphertext` is `Some(..)`, which is guaranteed by the
                // previous check
                (
                    ciphertext_validity_proof_account_with_ciphertext
                        .unwrap()
                        .ciphertext_lo,
                    ciphertext_validity_proof_account_with_ciphertext
                        .unwrap()
                        .ciphertext_hi,
                )
            };

        // cannot panic as long as either `proof_data` or `proof_account` is `Some(..)`,
        // which is guaranteed by the previous check
        let equality_proof_location = Self::confidential_transfer_create_proof_location(
            equality_proof_data.as_ref(),
            equality_proof_account,
            1,
        )
        .unwrap();
        let ciphertext_validity_proof_data =
            ciphertext_validity_proof_data_with_ciphertext.map(|data| data.proof_data);
        let ciphertext_validity_proof_location = Self::confidential_transfer_create_proof_location(
            ciphertext_validity_proof_data.as_ref(),
            ciphertext_validity_proof_account_with_ciphertext.map(|account| &account.proof_account),
            2,
        )
        .unwrap();
        let range_proof_location = Self::confidential_transfer_create_proof_location(
            range_proof_data.as_ref(),
            range_proof_account,
            3,
        )
        .unwrap();

        let new_decryptable_available_balance = account_info
            .new_decryptable_available_balance(transfer_amount, source_aes_key)
            .map_err(|_| TokenError::AccountDecryption)?;

        let mut instructions = confidential_transfer::instruction::transfer(
            &self.program_id,
            source_account,
            self.get_address(),
            destination_account,
            new_decryptable_available_balance.into(),
            &transfer_amount_auditor_ciphertext_lo,
            &transfer_amount_auditor_ciphertext_hi,
            source_authority,
            &multisig_signers,
            equality_proof_location,
            ciphertext_validity_proof_location,
            range_proof_location,
        )?;
        offchain::add_extra_account_metas(
            &mut instructions[0],
            source_account,
            self.get_address(),
            destination_account,
            source_authority,
            u64::MAX,
            |address| {
                self.client
                    .get_account(address)
                    .map_ok(|opt| opt.map(|acc| acc.data))
            },
        )
        .await
        .map_err(|_| TokenError::AccountNotFound)?;
        self.process_ixs(&instructions, signing_keypairs).await
    }

    /// Create a record account containing zero-knowledge proof needed for a
    /// confidential transfer.
    pub async fn confidential_transfer_create_record_account<
        S1: Signer,
        S2: Signer,
        ZK: Pod + ZkProofData<U>,
        U: Pod,
    >(
        &self,
        record_account: &Pubkey,
        record_authority: &Pubkey,
        proof_data: &ZK,
        record_account_signer: &S1,
        record_authority_signer: &S2,
    ) -> TokenResult<Vec<T::Output>> {
        let proof_data = bytes_of(proof_data);
        let space = proof_data
            .len()
            .saturating_add(RecordData::WRITABLE_START_INDEX);
        let rent = self
            .client
            .get_minimum_balance_for_rent_exemption(space)
            .await
            .map_err(TokenError::Client)?;

        // A closure that constructs a vector of instructions needed to create and write
        // to record accounts. The closure is defined as a convenience function
        // to be fed into the function `calculate_record_max_chunk_size`.
        let create_record_instructions = |first_instruction: bool, bytes: &[u8], offset: u64| {
            let mut ixs = vec![];
            if first_instruction {
                ixs.push(system_instruction::create_account(
                    &self.payer.pubkey(),
                    record_account,
                    rent,
                    space as u64,
                    &spl_record::id(),
                ));
                ixs.push(spl_record::instruction::initialize(
                    record_account,
                    record_authority,
                ));
            }
            ixs.push(spl_record::instruction::write(
                record_account,
                record_authority,
                offset,
                bytes,
            ));
            ixs
        };
        let first_chunk_size = calculate_record_max_chunk_size(create_record_instructions, true);
        let (first_chunk, rest) = if space <= first_chunk_size {
            (proof_data, &[] as &[u8])
        } else {
            proof_data.split_at(first_chunk_size)
        };

        let first_ixs = create_record_instructions(true, first_chunk, 0);
        let first_ixs_signers: [&dyn Signer; 2] = [record_account_signer, record_authority_signer];
        self.process_ixs(&first_ixs, &first_ixs_signers).await?;

        let subsequent_chunk_size =
            calculate_record_max_chunk_size(create_record_instructions, false);
        let mut record_offset = first_chunk_size;
        let mut ixs_batch = vec![];
        for chunk in rest.chunks(subsequent_chunk_size) {
            ixs_batch.push(create_record_instructions(
                false,
                chunk,
                record_offset as u64,
            ));
            record_offset = record_offset.saturating_add(chunk.len());
        }

        let futures = ixs_batch
            .into_iter()
            .map(|ixs| async move { self.process_ixs(&ixs, &[record_authority_signer]).await })
            .collect::<Vec<_>>();

        join_all(futures).await.into_iter().collect()
    }

    /// Close a record account.
    pub async fn confidential_transfer_close_record_account<S: Signers>(
        &self,
        record_account: &Pubkey,
        lamport_destination_account: &Pubkey,
        record_account_authority: &Pubkey,
        signing_keypairs: &S,
    ) -> TokenResult<T::Output> {
        self.process_ixs(
            &[spl_record::instruction::close_account(
                record_account,
                record_account_authority,
                lamport_destination_account,
            )],
            signing_keypairs,
        )
        .await
    }

    /// Create a context state account containing zero-knowledge proof needed
    /// for a confidential transfer instruction.
    pub async fn confidential_transfer_create_context_state_account<
        S: Signers,
        ZK: Pod + ZkProofData<U>,
        U: Pod,
    >(
        &self,
        context_state_account: &Pubkey,
        context_state_authority: &Pubkey,
        proof_data: &ZK,
        split_account_creation_and_proof_verification: bool,
        signing_keypairs: &S,
    ) -> TokenResult<T::Output> {
        let instruction_type = zk_proof_type_to_instruction(ZK::PROOF_TYPE)?;
        let space = size_of::<ProofContextState<U>>();
        let rent = self
            .client
            .get_minimum_balance_for_rent_exemption(space)
            .await
            .map_err(TokenError::Client)?;

        let context_state_info = ContextStateInfo {
            context_state_account,
            context_state_authority,
        };

        // Some proof instructions are right at the transaction size limit, but in the
        // future it might be able to support the transfer too
        if split_account_creation_and_proof_verification {
            self.process_ixs(
                &[system_instruction::create_account(
                    &self.payer.pubkey(),
                    context_state_account,
                    rent,
                    space as u64,
                    &zk_elgamal_proof_program::id(),
                )],
                signing_keypairs,
            )
            .await?;

            let blockhash = self
                .client
                .get_latest_blockhash()
                .await
                .map_err(TokenError::Client)?;

            let transaction = Transaction::new_signed_with_payer(
                &[instruction_type.encode_verify_proof(Some(context_state_info), proof_data)],
                Some(&self.payer.pubkey()),
                &[self.payer.as_ref()],
                blockhash,
            );

            self.client
                .send_transaction(&transaction)
                .await
                .map_err(TokenError::Client)
        } else {
            self.process_ixs(
                &[
                    system_instruction::create_account(
                        &self.payer.pubkey(),
                        context_state_account,
                        rent,
                        space as u64,
                        &zk_elgamal_proof_program::id(),
                    ),
                    instruction_type.encode_verify_proof(Some(context_state_info), proof_data),
                ],
                signing_keypairs,
            )
            .await
        }
    }

    /// Close a ZK Token proof program context state
    pub async fn confidential_transfer_close_context_state_account<S: Signers>(
        &self,
        context_state_account: &Pubkey,
        lamport_destination_account: &Pubkey,
        context_state_authority: &Pubkey,
        signing_keypairs: &S,
    ) -> TokenResult<T::Output> {
        let context_state_info = ContextStateInfo {
            context_state_account,
            context_state_authority,
        };

        self.process_ixs(
            &[close_context_state(
                context_state_info,
                lamport_destination_account,
            )],
            signing_keypairs,
        )
        .await
    }

    /// Transfer tokens confidentially with fee
    #[allow(clippy::too_many_arguments)]
    pub async fn confidential_transfer_transfer_with_fee<S: Signers>(
        &self,
        source_account: &Pubkey,
        destination_account: &Pubkey,
        source_authority: &Pubkey,
        equality_proof_account: Option<&ProofAccount>,
        transfer_amount_ciphertext_validity_proof_account_with_ciphertext: Option<
            &ProofAccountWithCiphertext,
        >,
        percentage_with_cap_proof_account: Option<&ProofAccount>,
        fee_ciphertext_validity_proof_account: Option<&ProofAccount>,
        range_proof_account: Option<&ProofAccount>,
        transfer_amount: u64,
        account_info: Option<TransferAccountInfo>,
        source_elgamal_keypair: &ElGamalKeypair,
        source_aes_key: &AeKey,
        destination_elgamal_pubkey: &ElGamalPubkey,
        auditor_elgamal_pubkey: Option<&ElGamalPubkey>,
        withdraw_withheld_authority_elgamal_pubkey: &ElGamalPubkey,
        fee_rate_basis_points: u16,
        maximum_fee: u64,
        signing_keypairs: &S,
    ) -> TokenResult<T::Output> {
        let signing_pubkeys = signing_keypairs.pubkeys();
        let multisig_signers = self.get_multisig_signers(source_authority, &signing_pubkeys);

        let account_info = if let Some(account_info) = account_info {
            account_info
        } else {
            let account = self.get_account_info(source_account).await?;
            let confidential_transfer_account =
                account.get_extension::<ConfidentialTransferAccount>()?;
            TransferAccountInfo::new(confidential_transfer_account)
        };

        let (
            equality_proof_data,
            transfer_amount_ciphertext_validity_proof_data_with_ciphertext,
            percentage_with_cap_proof_data,
            fee_ciphertext_validity_proof_data,
            range_proof_data,
        ) = if equality_proof_account.is_some()
            && transfer_amount_ciphertext_validity_proof_account_with_ciphertext.is_some()
            && percentage_with_cap_proof_account.is_some()
            && fee_ciphertext_validity_proof_account.is_some()
            && range_proof_account.is_some()
        {
            // is all proofs come from accounts, then skip proof generation
            (None, None, None, None, None)
        } else {
            let TransferWithFeeProofData {
                equality_proof_data,
                transfer_amount_ciphertext_validity_proof_data_with_ciphertext,
                percentage_with_cap_proof_data,
                fee_ciphertext_validity_proof_data,
                range_proof_data,
            } = account_info
                .generate_split_transfer_with_fee_proof_data(
                    transfer_amount,
                    source_elgamal_keypair,
                    source_aes_key,
                    destination_elgamal_pubkey,
                    auditor_elgamal_pubkey,
                    withdraw_withheld_authority_elgamal_pubkey,
                    fee_rate_basis_points,
                    maximum_fee,
                )
                .map_err(|_| TokenError::ProofGeneration)?;

            let equality_proof_data = equality_proof_account
                .is_none()
                .then_some(equality_proof_data);
            let transfer_amount_ciphertext_validity_proof_data_with_ciphertext =
                transfer_amount_ciphertext_validity_proof_account_with_ciphertext
                    .is_none()
                    .then_some(transfer_amount_ciphertext_validity_proof_data_with_ciphertext);
            let percentage_with_cap_proof_data = percentage_with_cap_proof_account
                .is_none()
                .then_some(percentage_with_cap_proof_data);
            let fee_ciphertext_validity_proof_data = fee_ciphertext_validity_proof_account
                .is_none()
                .then_some(fee_ciphertext_validity_proof_data);
            let range_proof_data = range_proof_account.is_none().then_some(range_proof_data);

            (
                equality_proof_data,
                transfer_amount_ciphertext_validity_proof_data_with_ciphertext,
                percentage_with_cap_proof_data,
                fee_ciphertext_validity_proof_data,
                range_proof_data,
            )
        };

        let (transfer_amount_auditor_ciphertext_lo, transfer_amount_auditor_ciphertext_hi) =
            if let Some(proof_data_with_ciphertext) =
                transfer_amount_ciphertext_validity_proof_data_with_ciphertext
            {
                (
                    proof_data_with_ciphertext.ciphertext_lo,
                    proof_data_with_ciphertext.ciphertext_hi,
                )
            } else {
                // unwrap is safe as long as either `proof_data_with_ciphertext`,
                // `proof_account_with_ciphertext` is `Some(..)`, which is guaranteed by the
                // previous check
                (
                    transfer_amount_ciphertext_validity_proof_account_with_ciphertext
                        .unwrap()
                        .ciphertext_lo,
                    transfer_amount_ciphertext_validity_proof_account_with_ciphertext
                        .unwrap()
                        .ciphertext_hi,
                )
            };

        // cannot panic as long as either `proof_data` or `proof_account` is `Some(..)`,
        // which is guaranteed by the previous check
        let equality_proof_location = Self::confidential_transfer_create_proof_location(
            equality_proof_data.as_ref(),
            equality_proof_account,
            1,
        )
        .unwrap();
        let transfer_amount_ciphertext_validity_proof_data =
            transfer_amount_ciphertext_validity_proof_data_with_ciphertext
                .map(|data| data.proof_data);
        let transfer_amount_ciphertext_validity_proof_location =
            Self::confidential_transfer_create_proof_location(
                transfer_amount_ciphertext_validity_proof_data.as_ref(),
                transfer_amount_ciphertext_validity_proof_account_with_ciphertext
                    .map(|account| &account.proof_account),
                2,
            )
            .unwrap();
        let fee_sigma_proof_location = Self::confidential_transfer_create_proof_location(
            percentage_with_cap_proof_data.as_ref(),
            percentage_with_cap_proof_account,
            3,
        )
        .unwrap();
        let fee_ciphertext_validity_proof_location =
            Self::confidential_transfer_create_proof_location(
                fee_ciphertext_validity_proof_data.as_ref(),
                fee_ciphertext_validity_proof_account,
                4,
            )
            .unwrap();
        let range_proof_location = Self::confidential_transfer_create_proof_location(
            range_proof_data.as_ref(),
            range_proof_account,
            5,
        )
        .unwrap();

        let new_decryptable_available_balance = account_info
            .new_decryptable_available_balance(transfer_amount, source_aes_key)
            .map_err(|_| TokenError::AccountDecryption)?;

        let mut instructions = confidential_transfer::instruction::transfer_with_fee(
            &self.program_id,
            source_account,
            self.get_address(),
            destination_account,
            new_decryptable_available_balance.into(),
            &transfer_amount_auditor_ciphertext_lo,
            &transfer_amount_auditor_ciphertext_hi,
            source_authority,
            &multisig_signers,
            equality_proof_location,
            transfer_amount_ciphertext_validity_proof_location,
            fee_sigma_proof_location,
            fee_ciphertext_validity_proof_location,
            range_proof_location,
        )?;
        offchain::add_extra_account_metas(
            &mut instructions[0],
            source_account,
            self.get_address(),
            destination_account,
            source_authority,
            u64::MAX,
            |address| {
                self.client
                    .get_account(address)
                    .map_ok(|opt| opt.map(|acc| acc.data))
            },
        )
        .await
        .map_err(|_| TokenError::AccountNotFound)?;
        self.process_ixs(&instructions, signing_keypairs).await
    }

    /// Applies the confidential transfer pending balance to the available
    /// balance
    pub async fn confidential_transfer_apply_pending_balance<S: Signers>(
        &self,
        account: &Pubkey,
        authority: &Pubkey,
        account_info: Option<ApplyPendingBalanceAccountInfo>,
        elgamal_secret_key: &ElGamalSecretKey,
        aes_key: &AeKey,
        signing_keypairs: &S,
    ) -> TokenResult<T::Output> {
        let signing_pubkeys = signing_keypairs.pubkeys();
        let multisig_signers = self.get_multisig_signers(authority, &signing_pubkeys);

        let account_info = if let Some(account_info) = account_info {
            account_info
        } else {
            let account = self.get_account_info(account).await?;
            let confidential_transfer_account =
                account.get_extension::<ConfidentialTransferAccount>()?;
            ApplyPendingBalanceAccountInfo::new(confidential_transfer_account)
        };

        let expected_pending_balance_credit_counter = account_info.pending_balance_credit_counter();
        let new_decryptable_available_balance = account_info
            .new_decryptable_available_balance(elgamal_secret_key, aes_key)
            .map_err(|_| TokenError::AccountDecryption)?;

        self.process_ixs(
            &[confidential_transfer::instruction::apply_pending_balance(
                &self.program_id,
                account,
                expected_pending_balance_credit_counter,
                new_decryptable_available_balance.into(),
                authority,
                &multisig_signers,
            )?],
            signing_keypairs,
        )
        .await
    }

    /// Enable confidential transfer `Deposit` and `Transfer` instructions for a
    /// token account
    pub async fn confidential_transfer_enable_confidential_credits<S: Signers>(
        &self,
        account: &Pubkey,
        authority: &Pubkey,
        signing_keypairs: &S,
    ) -> TokenResult<T::Output> {
        let signing_pubkeys = signing_keypairs.pubkeys();
        let multisig_signers = self.get_multisig_signers(authority, &signing_pubkeys);

        self.process_ixs(
            &[
                confidential_transfer::instruction::enable_confidential_credits(
                    &self.program_id,
                    account,
                    authority,
                    &multisig_signers,
                )?,
            ],
            signing_keypairs,
        )
        .await
    }

    /// Disable confidential transfer `Deposit` and `Transfer` instructions for
    /// a token account
    pub async fn confidential_transfer_disable_confidential_credits<S: Signers>(
        &self,
        account: &Pubkey,
        authority: &Pubkey,
        signing_keypairs: &S,
    ) -> TokenResult<T::Output> {
        let signing_pubkeys = signing_keypairs.pubkeys();
        let multisig_signers = self.get_multisig_signers(authority, &signing_pubkeys);

        self.process_ixs(
            &[
                confidential_transfer::instruction::disable_confidential_credits(
                    &self.program_id,
                    account,
                    authority,
                    &multisig_signers,
                )?,
            ],
            signing_keypairs,
        )
        .await
    }

    /// Enable a confidential extension token account to receive
    /// non-confidential payments
    pub async fn confidential_transfer_enable_non_confidential_credits<S: Signers>(
        &self,
        account: &Pubkey,
        authority: &Pubkey,
        signing_keypairs: &S,
    ) -> TokenResult<T::Output> {
        let signing_pubkeys = signing_keypairs.pubkeys();
        let multisig_signers = self.get_multisig_signers(authority, &signing_pubkeys);

        self.process_ixs(
            &[
                confidential_transfer::instruction::enable_non_confidential_credits(
                    &self.program_id,
                    account,
                    authority,
                    &multisig_signers,
                )?,
            ],
            signing_keypairs,
        )
        .await
    }

    /// Disable non-confidential payments for a confidential extension token
    /// account
    pub async fn confidential_transfer_disable_non_confidential_credits<S: Signers>(
        &self,
        account: &Pubkey,
        authority: &Pubkey,
        signing_keypairs: &S,
    ) -> TokenResult<T::Output> {
        let signing_pubkeys = signing_keypairs.pubkeys();
        let multisig_signers = self.get_multisig_signers(authority, &signing_pubkeys);

        self.process_ixs(
            &[
                confidential_transfer::instruction::disable_non_confidential_credits(
                    &self.program_id,
                    account,
                    authority,
                    &multisig_signers,
                )?,
            ],
            signing_keypairs,
        )
        .await
    }

    /// Withdraw withheld confidential tokens from mint
    #[allow(clippy::too_many_arguments)]
    pub async fn confidential_transfer_withdraw_withheld_tokens_from_mint<S: Signers>(
        &self,
        destination_account: &Pubkey,
        withdraw_withheld_authority: &Pubkey,
        proof_account: Option<&ProofAccount>,
        withheld_tokens_info: Option<WithheldTokensInfo>,
        withdraw_withheld_authority_elgamal_keypair: &ElGamalKeypair,
        destination_elgamal_pubkey: &ElGamalPubkey,
        new_decryptable_available_balance: &DecryptableBalance,
        signing_keypairs: &S,
    ) -> TokenResult<T::Output> {
        let signing_pubkeys = signing_keypairs.pubkeys();
        let multisig_signers =
            self.get_multisig_signers(withdraw_withheld_authority, &signing_pubkeys);

        let account_info = if let Some(account_info) = withheld_tokens_info {
            account_info
        } else {
            let mint_info = self.get_mint_info().await?;
            let confidential_transfer_fee_config =
                mint_info.get_extension::<ConfidentialTransferFeeConfig>()?;
            WithheldTokensInfo::new(&confidential_transfer_fee_config.withheld_amount)
        };

        let proof_data = if proof_account.is_some() {
            None
        } else {
            Some(
                account_info
                    .generate_proof_data(
                        withdraw_withheld_authority_elgamal_keypair,
                        destination_elgamal_pubkey,
                    )
                    .map_err(|_| TokenError::ProofGeneration)?,
            )
        };

        // cannot panic as long as either `proof_data` or `proof_account` is `Some(..)`,
        // which is guaranteed by the previous check
        let proof_location = Self::confidential_transfer_create_proof_location(
            proof_data.as_ref(),
            proof_account,
            1,
        )
        .unwrap();

        self.process_ixs(
            &confidential_transfer_fee::instruction::withdraw_withheld_tokens_from_mint(
                &self.program_id,
                &self.pubkey,
                destination_account,
                new_decryptable_available_balance,
                withdraw_withheld_authority,
                &multisig_signers,
                proof_location,
            )?,
            signing_keypairs,
        )
        .await
    }

    /// Withdraw withheld confidential tokens from accounts
    #[allow(clippy::too_many_arguments)]
    pub async fn confidential_transfer_withdraw_withheld_tokens_from_accounts<S: Signers>(
        &self,
        destination_account: &Pubkey,
        withdraw_withheld_authority: &Pubkey,
        proof_account: Option<&ProofAccount>,
        withheld_tokens_info: Option<WithheldTokensInfo>,
        withdraw_withheld_authority_elgamal_keypair: &ElGamalKeypair,
        destination_elgamal_pubkey: &ElGamalPubkey,
        new_decryptable_available_balance: &DecryptableBalance,
        sources: &[&Pubkey],
        signing_keypairs: &S,
    ) -> TokenResult<T::Output> {
        let signing_pubkeys = signing_keypairs.pubkeys();
        let multisig_signers =
            self.get_multisig_signers(withdraw_withheld_authority, &signing_pubkeys);

        let account_info = if let Some(account_info) = withheld_tokens_info {
            account_info
        } else {
            let futures = sources.iter().map(|source| self.get_account_info(source));
            let sources_extensions = join_all(futures).await;

            let mut aggregate_withheld_amount = ElGamalCiphertext::default();
            for source_extension in sources_extensions {
                let withheld_amount: ElGamalCiphertext = source_extension?
                    .get_extension::<ConfidentialTransferFeeAmount>()?
                    .withheld_amount
                    .try_into()
                    .map_err(|_| TokenError::AccountDecryption)?;
                aggregate_withheld_amount = aggregate_withheld_amount + withheld_amount;
            }

            WithheldTokensInfo::new(&aggregate_withheld_amount.into())
        };

        let proof_data = if proof_account.is_some() {
            None
        } else {
            Some(
                account_info
                    .generate_proof_data(
                        withdraw_withheld_authority_elgamal_keypair,
                        destination_elgamal_pubkey,
                    )
                    .map_err(|_| TokenError::ProofGeneration)?,
            )
        };

        // cannot panic as long as either `proof_data` or `proof_account` is `Some(..)`,
        // which is guaranteed by the previous check
        let proof_location = Self::confidential_transfer_create_proof_location(
            proof_data.as_ref(),
            proof_account,
            1,
        )
        .unwrap();

        self.process_ixs(
            &confidential_transfer_fee::instruction::withdraw_withheld_tokens_from_accounts(
                &self.program_id,
                &self.pubkey,
                destination_account,
                new_decryptable_available_balance,
                withdraw_withheld_authority,
                &multisig_signers,
                sources,
                proof_location,
            )?,
            signing_keypairs,
        )
        .await
    }

    /// Harvest withheld confidential tokens to mint
    pub async fn confidential_transfer_harvest_withheld_tokens_to_mint(
        &self,
        sources: &[&Pubkey],
    ) -> TokenResult<T::Output> {
        self.process_ixs::<[&dyn Signer; 0]>(
            &[
                confidential_transfer_fee::instruction::harvest_withheld_tokens_to_mint(
                    &self.program_id,
                    &self.pubkey,
                    sources,
                )?,
            ],
            &[],
        )
        .await
    }

    /// Enable harvest of confidential fees to mint
    pub async fn confidential_transfer_enable_harvest_to_mint<S: Signers>(
        &self,
        withdraw_withheld_authority: &Pubkey,
        signing_keypairs: &S,
    ) -> TokenResult<T::Output> {
        let signing_pubkeys = signing_keypairs.pubkeys();
        let multisig_signers =
            self.get_multisig_signers(withdraw_withheld_authority, &signing_pubkeys);

        self.process_ixs(
            &[
                confidential_transfer_fee::instruction::enable_harvest_to_mint(
                    &self.program_id,
                    &self.pubkey,
                    withdraw_withheld_authority,
                    &multisig_signers,
                )?,
            ],
            signing_keypairs,
        )
        .await
    }

    /// Disable harvest of confidential fees to mint
    pub async fn confidential_transfer_disable_harvest_to_mint<S: Signers>(
        &self,
        withdraw_withheld_authority: &Pubkey,
        signing_keypairs: &S,
    ) -> TokenResult<T::Output> {
        let signing_pubkeys = signing_keypairs.pubkeys();
        let multisig_signers =
            self.get_multisig_signers(withdraw_withheld_authority, &signing_pubkeys);

        self.process_ixs(
            &[
                confidential_transfer_fee::instruction::disable_harvest_to_mint(
                    &self.program_id,
                    &self.pubkey,
                    withdraw_withheld_authority,
                    &multisig_signers,
                )?,
            ],
            signing_keypairs,
        )
        .await
    }

    // Creates `ProofLocation` from proof data and `ProofAccount`. If both
    // `proof_data` and `proof_account` are `None`, then the result is `None`.
    fn confidential_transfer_create_proof_location<'a, ZK: ZkProofData<U>, U: Pod>(
        proof_data: Option<&'a ZK>,
        proof_account: Option<&'a ProofAccount>,
        instruction_offset: i8,
    ) -> Option<ProofLocation<'a, ZK>> {
        if let Some(proof_data) = proof_data {
            Some(ProofLocation::InstructionOffset(
                instruction_offset.try_into().unwrap(),
                ProofData::InstructionData(proof_data),
            ))
        } else if let Some(proof_account) = proof_account {
            match proof_account {
                ProofAccount::ContextAccount(context_state_account) => {
                    Some(ProofLocation::ContextStateAccount(context_state_account))
                }
                ProofAccount::RecordAccount(record_account, data_offset) => {
                    Some(ProofLocation::InstructionOffset(
                        instruction_offset.try_into().unwrap(),
                        ProofData::RecordAccount(record_account, *data_offset),
                    ))
                }
            }
        } else {
            None
        }
    }

    pub async fn withdraw_excess_lamports<S: Signers>(
        &self,
        source: &Pubkey,
        destination: &Pubkey,
        authority: &Pubkey,
        signing_keypairs: &S,
    ) -> TokenResult<T::Output> {
        let signing_pubkeys = signing_keypairs.pubkeys();
        let multisig_signers = self.get_multisig_signers(authority, &signing_pubkeys);

        self.process_ixs(
            &[spl_token_2022::instruction::withdraw_excess_lamports(
                &self.program_id,
                source,
                destination,
                authority,
                &multisig_signers,
            )?],
            signing_keypairs,
        )
        .await
    }

    /// Initialize token-metadata on a mint
    pub async fn token_metadata_initialize<S: Signers>(
        &self,
        update_authority: &Pubkey,
        mint_authority: &Pubkey,
        name: String,
        symbol: String,
        uri: String,
        signing_keypairs: &S,
    ) -> TokenResult<T::Output> {
        self.process_ixs(
            &[spl_token_metadata_interface::instruction::initialize(
                &self.program_id,
                &self.pubkey,
                update_authority,
                &self.pubkey,
                mint_authority,
                name,
                symbol,
                uri,
            )],
            signing_keypairs,
        )
        .await
    }

    async fn get_additional_rent_for_new_metadata(
        &self,
        token_metadata: &TokenMetadata,
    ) -> TokenResult<u64> {
        let account = self.get_account(self.pubkey).await?;
        let account_lamports = account.lamports;
        let mint_state = self.unpack_mint_info(account)?;
        let new_account_len = mint_state
            .try_get_new_account_len_for_variable_len_extension::<TokenMetadata>(token_metadata)?;
        let new_rent_exempt_minimum = self
            .client
            .get_minimum_balance_for_rent_exemption(new_account_len)
            .await
            .map_err(TokenError::Client)?;
        Ok(new_rent_exempt_minimum.saturating_sub(account_lamports))
    }

    /// Initialize token-metadata on a mint
    #[allow(clippy::too_many_arguments)]
    pub async fn token_metadata_initialize_with_rent_transfer<S: Signers>(
        &self,
        payer: &Pubkey,
        update_authority: &Pubkey,
        mint_authority: &Pubkey,
        name: String,
        symbol: String,
        uri: String,
        signing_keypairs: &S,
    ) -> TokenResult<T::Output> {
        let token_metadata = TokenMetadata {
            name,
            symbol,
            uri,
            ..Default::default()
        };
        let additional_lamports = self
            .get_additional_rent_for_new_metadata(&token_metadata)
            .await?;
        let mut instructions = vec![];
        if additional_lamports > 0 {
            instructions.push(system_instruction::transfer(
                payer,
                &self.pubkey,
                additional_lamports,
            ));
        }
        instructions.push(spl_token_metadata_interface::instruction::initialize(
            &self.program_id,
            &self.pubkey,
            update_authority,
            &self.pubkey,
            mint_authority,
            token_metadata.name,
            token_metadata.symbol,
            token_metadata.uri,
        ));
        self.process_ixs(&instructions, signing_keypairs).await
    }

    /// Update a token-metadata field on a mint
    pub async fn token_metadata_update_field<S: Signers>(
        &self,
        update_authority: &Pubkey,
        field: Field,
        value: String,
        signing_keypairs: &S,
    ) -> TokenResult<T::Output> {
        self.process_ixs(
            &[spl_token_metadata_interface::instruction::update_field(
                &self.program_id,
                &self.pubkey,
                update_authority,
                field,
                value,
            )],
            signing_keypairs,
        )
        .await
    }

    async fn get_additional_rent_for_updated_metadata(
        &self,
        field: Field,
        value: String,
    ) -> TokenResult<u64> {
        let account = self.get_account(self.pubkey).await?;
        let account_lamports = account.lamports;
        let mint_state = self.unpack_mint_info(account)?;
        let mut token_metadata = mint_state.get_variable_len_extension::<TokenMetadata>()?;
        token_metadata.update(field, value);
        let new_account_len = mint_state
            .try_get_new_account_len_for_variable_len_extension::<TokenMetadata>(&token_metadata)?;
        let new_rent_exempt_minimum = self
            .client
            .get_minimum_balance_for_rent_exemption(new_account_len)
            .await
            .map_err(TokenError::Client)?;
        Ok(new_rent_exempt_minimum.saturating_sub(account_lamports))
    }

    /// Update a token-metadata field on a mint. Includes a transfer for any
    /// additional rent-exempt SOL required.
    #[allow(clippy::too_many_arguments)]
    pub async fn token_metadata_update_field_with_rent_transfer<S: Signers>(
        &self,
        payer: &Pubkey,
        update_authority: &Pubkey,
        field: Field,
        value: String,
        transfer_lamports: Option<u64>,
        signing_keypairs: &S,
    ) -> TokenResult<T::Output> {
        let additional_lamports = if let Some(transfer_lamports) = transfer_lamports {
            transfer_lamports
        } else {
            self.get_additional_rent_for_updated_metadata(field.clone(), value.clone())
                .await?
        };
        let mut instructions = vec![];
        if additional_lamports > 0 {
            instructions.push(system_instruction::transfer(
                payer,
                &self.pubkey,
                additional_lamports,
            ));
        }
        instructions.push(spl_token_metadata_interface::instruction::update_field(
            &self.program_id,
            &self.pubkey,
            update_authority,
            field,
            value,
        ));
        self.process_ixs(&instructions, signing_keypairs).await
    }

    /// Update the token-metadata authority in a mint
    pub async fn token_metadata_update_authority<S: Signers>(
        &self,
        current_authority: &Pubkey,
        new_authority: Option<Pubkey>,
        signing_keypairs: &S,
    ) -> TokenResult<T::Output> {
        self.process_ixs(
            &[spl_token_metadata_interface::instruction::update_authority(
                &self.program_id,
                &self.pubkey,
                current_authority,
                new_authority.try_into()?,
            )],
            signing_keypairs,
        )
        .await
    }

    /// Remove a token-metadata field on a mint
    pub async fn token_metadata_remove_key<S: Signers>(
        &self,
        update_authority: &Pubkey,
        key: String,
        idempotent: bool,
        signing_keypairs: &S,
    ) -> TokenResult<T::Output> {
        self.process_ixs(
            &[spl_token_metadata_interface::instruction::remove_key(
                &self.program_id,
                &self.pubkey,
                update_authority,
                key,
                idempotent,
            )],
            signing_keypairs,
        )
        .await
    }

    /// Initialize token-group on a mint
    pub async fn token_group_initialize<S: Signers>(
        &self,
        mint_authority: &Pubkey,
        update_authority: &Pubkey,
        max_size: u64,
        signing_keypairs: &S,
    ) -> TokenResult<T::Output> {
        self.process_ixs(
            &[spl_token_group_interface::instruction::initialize_group(
                &self.program_id,
                &self.pubkey,
                &self.pubkey,
                mint_authority,
                Some(*update_authority),
                max_size,
            )],
            signing_keypairs,
        )
        .await
    }

    async fn get_additional_rent_for_fixed_len_extension<V: Extension + Pod>(
        &self,
    ) -> TokenResult<u64> {
        let account = self.get_account(self.pubkey).await?;
        let account_lamports = account.lamports;
        let mint_state = self.unpack_mint_info(account)?;
        if mint_state.get_extension::<V>().is_ok() {
            Ok(0)
        } else {
            let new_account_len = mint_state.try_get_new_account_len::<V>()?;
            let new_rent_exempt_minimum = self
                .client
                .get_minimum_balance_for_rent_exemption(new_account_len)
                .await
                .map_err(TokenError::Client)?;
            Ok(new_rent_exempt_minimum.saturating_sub(account_lamports))
        }
    }

    /// Initialize token-group on a mint
    pub async fn token_group_initialize_with_rent_transfer<S: Signers>(
        &self,
        payer: &Pubkey,
        mint_authority: &Pubkey,
        update_authority: &Pubkey,
        max_size: u64,
        signing_keypairs: &S,
    ) -> TokenResult<T::Output> {
        let additional_lamports = self
            .get_additional_rent_for_fixed_len_extension::<TokenGroup>()
            .await?;
        let mut instructions = vec![];
        if additional_lamports > 0 {
            instructions.push(system_instruction::transfer(
                payer,
                &self.pubkey,
                additional_lamports,
            ));
        }
        instructions.push(spl_token_group_interface::instruction::initialize_group(
            &self.program_id,
            &self.pubkey,
            &self.pubkey,
            mint_authority,
            Some(*update_authority),
            max_size,
        ));
        self.process_ixs(&instructions, signing_keypairs).await
    }

    /// Update a token-group max size on a mint
    pub async fn token_group_update_max_size<S: Signers>(
        &self,
        update_authority: &Pubkey,
        new_max_size: u64,
        signing_keypairs: &S,
    ) -> TokenResult<T::Output> {
        self.process_ixs(
            &[
                spl_token_group_interface::instruction::update_group_max_size(
                    &self.program_id,
                    &self.pubkey,
                    update_authority,
                    new_max_size,
                ),
            ],
            signing_keypairs,
        )
        .await
    }

    /// Update the token-group authority in a mint
    pub async fn token_group_update_authority<S: Signers>(
        &self,
        current_authority: &Pubkey,
        new_authority: Option<Pubkey>,
        signing_keypairs: &S,
    ) -> TokenResult<T::Output> {
        self.process_ixs(
            &[
                spl_token_group_interface::instruction::update_group_authority(
                    &self.program_id,
                    &self.pubkey,
                    current_authority,
                    new_authority,
                ),
            ],
            signing_keypairs,
        )
        .await
    }

    /// Initialize a token-group member on a mint
    pub async fn token_group_initialize_member<S: Signers>(
        &self,
        mint_authority: &Pubkey,
        group_mint: &Pubkey,
        group_update_authority: &Pubkey,
        signing_keypairs: &S,
    ) -> TokenResult<T::Output> {
        self.process_ixs(
            &[spl_token_group_interface::instruction::initialize_member(
                &self.program_id,
                &self.pubkey,
                &self.pubkey,
                mint_authority,
                group_mint,
                group_update_authority,
            )],
            signing_keypairs,
        )
        .await
    }

    /// Initialize a token-group member on a mint
    #[allow(clippy::too_many_arguments)]
    pub async fn token_group_initialize_member_with_rent_transfer<S: Signers>(
        &self,
        payer: &Pubkey,
        mint_authority: &Pubkey,
        group_mint: &Pubkey,
        group_update_authority: &Pubkey,
        signing_keypairs: &S,
    ) -> TokenResult<T::Output> {
        let additional_lamports = self
            .get_additional_rent_for_fixed_len_extension::<TokenGroupMember>()
            .await?;
        let mut instructions = vec![];
        if additional_lamports > 0 {
            instructions.push(system_instruction::transfer(
                payer,
                &self.pubkey,
                additional_lamports,
            ));
        }
        instructions.push(spl_token_group_interface::instruction::initialize_member(
            &self.program_id,
            &self.pubkey,
            &self.pubkey,
            mint_authority,
            group_mint,
            group_update_authority,
        ));
        self.process_ixs(&instructions, signing_keypairs).await
    }

    pub async fn auditor_elgamal_pubkey(&self) -> TokenResult<Option<ElGamalPubkey>> {
        Ok(Into::<Option<PodElGamalPubkey>>::into(
            self.get_mint_info()
                .await?
                .get_extension::<ConfidentialTransferMint>()?
                .auditor_elgamal_pubkey,
        )
        .map(|pk| TryInto::<ElGamalPubkey>::try_into(pk).unwrap()))
    }

    pub async fn account_elgamal_pubkey(&self, account: &Pubkey) -> TokenResult<ElGamalPubkey> {
        TryInto::<ElGamalPubkey>::try_into(
            self.get_account_info(account)
                .await?
                .get_extension::<ConfidentialTransferAccount>()?
                .elgamal_pubkey,
        )
        .map_err(|_| TokenError::Program(ProgramError::InvalidAccountData))
    }

    /// Mint SPL Tokens into the pending balance of a confidential token account
    #[allow(clippy::too_many_arguments)]
    pub async fn confidential_mint<S: Signers>(
        &self,
        account: &Pubkey,
        authority: &Pubkey,
        supply_elgamal_pubkey: Option<ElGamalPubkey>,
        equality_proof_account: Option<&ProofAccount>,
        ciphertext_validity_proof_account_with_ciphertext: Option<&ProofAccountWithCiphertext>,
        range_proof_account: Option<&ProofAccount>,
        new_decryptable_supply: AeCiphertext,
        signing_keypairs: &S,
    ) -> TokenResult<T::Output> {
        let signing_pubkeys = signing_keypairs.pubkeys();
        let multisig_signers = self.get_multisig_signers(authority, &signing_pubkeys);

        let (transfer_amount_auditor_ciphertext_lo, transfer_amount_auditor_ciphertext_hi) =
            if let Some(proof_data_with_ciphertext) =
                ciphertext_validity_proof_account_with_ciphertext
            {
                (
                    proof_data_with_ciphertext.ciphertext_lo,
                    proof_data_with_ciphertext.ciphertext_hi,
                )
            } else {
                // unwrap is safe as long as either `proof_data_with_ciphertext`,
                // `proof_account_with_ciphertext` is `Some(..)`, which is guaranteed by the
                // previous check
                (
                    ciphertext_validity_proof_account_with_ciphertext
                        .unwrap()
                        .ciphertext_lo,
                    ciphertext_validity_proof_account_with_ciphertext
                        .unwrap()
                        .ciphertext_hi,
                )
            };

        if !([equality_proof_account, range_proof_account]
            .iter()
            .all(|proof_account| proof_account.is_some()))
        {
            return Err(TokenError::ProofGeneration);
        }
        if ciphertext_validity_proof_account_with_ciphertext.is_none() {
            return Err(TokenError::ProofGeneration);
        }

        // cannot panic as long as either `proof_data` or `proof_account` is `Some(..)`,
        // which is guaranteed by the previous check
        let equality_proof_location =
            Self::confidential_transfer_create_proof_location(None, equality_proof_account, 1)
                .unwrap();
        let ciphertext_validity_proof_location = Self::confidential_transfer_create_proof_location(
            None,
            ciphertext_validity_proof_account_with_ciphertext.map(|account| &account.proof_account),
            2,
        )
        .unwrap();
        let range_proof_location =
            Self::confidential_transfer_create_proof_location(None, range_proof_account, 3)
                .unwrap();

        self.process_ixs(
            &confidential_mint_burn::instruction::confidential_mint_with_split_proofs(
                &self.program_id,
                account,
                &self.pubkey,
                supply_elgamal_pubkey,
                &transfer_amount_auditor_ciphertext_lo,
                &transfer_amount_auditor_ciphertext_hi,
                authority,
                &multisig_signers,
                equality_proof_location,
                ciphertext_validity_proof_location,
                range_proof_location,
                new_decryptable_supply,
            )?,
            signing_keypairs,
        )
        .await
    }

    /// Burn SPL Tokens from the available balance of a confidential token
    /// account
    #[allow(clippy::too_many_arguments)]
    pub async fn confidential_burn<S: Signers>(
        &self,
        ata_pubkey: &Pubkey,
        authority: &Pubkey,
        equality_proof_account: Option<&ProofAccount>,
        ciphertext_validity_proof_account_with_ciphertext: Option<&ProofAccountWithCiphertext>,
        range_proof_account: Option<&ProofAccount>,
        amount: u64,
        supply_elgamal_pubkey: Option<ElGamalPubkey>,
        aes_key: &AeKey,
        signing_keypairs: &S,
    ) -> TokenResult<T::Output> {
        let signing_pubkeys = signing_keypairs.pubkeys();
        let multisig_signers = self.get_multisig_signers(authority, &signing_pubkeys);

        let account = self.get_account_info(ata_pubkey).await?;
        let confidential_transfer_account =
            account.get_extension::<ConfidentialTransferAccount>()?;
        let account_info = TransferAccountInfo::new(confidential_transfer_account);

        let new_decryptable_available_balance: PodAeCiphertext = account_info
            .new_decryptable_available_balance(amount, aes_key)
            .map_err(|_| TokenError::AccountDecryption)?
            .into();

        let (transfer_amount_auditor_ciphertext_lo, transfer_amount_auditor_ciphertext_hi) =
            if let Some(proof_data_with_ciphertext) =
                ciphertext_validity_proof_account_with_ciphertext
            {
                (
                    proof_data_with_ciphertext.ciphertext_lo,
                    proof_data_with_ciphertext.ciphertext_hi,
                )
            } else {
                // unwrap is safe as long as either `proof_data_with_ciphertext`,
                // `proof_account_with_ciphertext` is `Some(..)`, which is guaranteed by the
                // previous check
                (
                    ciphertext_validity_proof_account_with_ciphertext
                        .unwrap()
                        .ciphertext_lo,
                    ciphertext_validity_proof_account_with_ciphertext
                        .unwrap()
                        .ciphertext_hi,
                )
            };

        if !([equality_proof_account, range_proof_account]
            .iter()
            .all(|proof_account| proof_account.is_some()))
        {
            return Err(TokenError::ProofGeneration);
        }
        if ciphertext_validity_proof_account_with_ciphertext.is_none() {
            return Err(TokenError::ProofGeneration);
        }
        // cannot panic as long as either `proof_data` or `proof_account` is `Some(..)`,
        // which is guaranteed by the previous check
        let equality_proof_location =
            Self::confidential_transfer_create_proof_location(None, equality_proof_account, 1)
                .unwrap();
        let ciphertext_validity_proof_location = Self::confidential_transfer_create_proof_location(
            None,
            ciphertext_validity_proof_account_with_ciphertext.map(|account| &account.proof_account),
            2,
        )
        .unwrap();
        let range_proof_location =
            Self::confidential_transfer_create_proof_location(None, range_proof_account, 3)
                .unwrap();

        self.process_ixs(
            &confidential_mint_burn::instruction::confidential_burn_with_split_proofs(
                &self.program_id,
                ata_pubkey,
                &self.pubkey,
                supply_elgamal_pubkey,
                new_decryptable_available_balance,
                &transfer_amount_auditor_ciphertext_lo,
                &transfer_amount_auditor_ciphertext_hi,
                authority,
                &multisig_signers,
                equality_proof_location,
                ciphertext_validity_proof_location,
                range_proof_location,
            )?,
            signing_keypairs,
        )
        .await
    }

    /// Fetch confidential balance for token account
    #[allow(clippy::too_many_arguments)]
    pub async fn confidential_balance(
        &self,
        token_account: &Pubkey,
        elgamal_keypair: &ElGamalKeypair,
        aes_key: &AeKey,
    ) -> TokenResult<(u64, u64)> {
        let account = self.get_account_info(token_account).await?;
        let confidential_transfer_account =
            account.get_extension::<ConfidentialTransferAccount>()?;

        let decryptable_available_balance = confidential_transfer_account
            .decryptable_available_balance
            .try_into()
            .map_err(|_| Token2022Error::MalformedCiphertext)?;
        let available_balance = aes_key
            .decrypt(&decryptable_available_balance)
            .ok_or(Token2022Error::AccountDecryption)?;

        let pending_balance_lo = confidential_transfer_account
            .pending_balance_lo
            .try_into()
            .map_err(|_| Token2022Error::MalformedCiphertext)?;
        let decrypted_pending_balance_lo = elgamal_keypair
            .secret()
            .decrypt_u32(&pending_balance_lo)
            .ok_or(Token2022Error::AccountDecryption)?;

        let pending_balance_hi = confidential_transfer_account
            .pending_balance_hi
            .try_into()
            .map_err(|_| Token2022Error::MalformedCiphertext)?;
        let decrypted_pending_balance_hi = elgamal_keypair
            .secret()
            .decrypt_u32(&pending_balance_hi)
            .ok_or(Token2022Error::AccountDecryption)?;
        let pending_balance =
            combine_balances(decrypted_pending_balance_lo, decrypted_pending_balance_hi)
                .ok_or(Token2022Error::AccountDecryption)?;

        Ok((available_balance, pending_balance))
    }

    /// Burn SPL Tokens from the available balance of a confidential token
    /// account
    #[allow(clippy::too_many_arguments)]
    pub async fn confidential_supply(
        &self,
        supply_elgamal_keypair: &ElGamalKeypair,
        supply_aes_key: &AeKey,
    ) -> Result<u64, TokenError> {
        let mint = self.get_mint_info().await?;
        let mint_burn_extension = mint.get_extension::<ConfidentialMintBurn>()?;
        let supply_account_info = SupplyAccountInfo::new(mint_burn_extension);

        Ok(supply_account_info.decrypt_current_supply(supply_aes_key, supply_elgamal_keypair)?)
    }

    pub async fn supply_elgamal_pubkey(&self) -> TokenResult<Option<ElGamalPubkey>> {
        Ok(Into::<Option<PodElGamalPubkey>>::into(
            self.get_mint_info()
                .await?
                .get_extension::<ConfidentialMintBurn>()?
                .supply_elgamal_pubkey,
        )
        .map(|pk| TryInto::<ElGamalPubkey>::try_into(pk).unwrap()))
    }

    /// Rotate the elgamal pubkey encrypting the confidential supply
    #[allow(clippy::too_many_arguments)]
    pub async fn rotate_supply_elgamal<S: Signers>(
        &self,
        authority: &Pubkey,
        new_supply_elgamal_keypair: &ElGamalKeypair,
        signing_keypairs: &S,
        proof_data: CiphertextCiphertextEqualityProofData,
    ) -> TokenResult<T::Output> {
        let signing_pubkeys = signing_keypairs.pubkeys();
        let multisig_signers = self.get_multisig_signers(authority, &signing_pubkeys);

        let equality_proof_location =
            Self::confidential_transfer_create_proof_location(Some(&proof_data), None, 1).unwrap();

        self.process_ixs(
            &confidential_mint_burn::instruction::rotate_supply_elgamal_pubkey(
                &self.program_id,
                self.get_address(),
                authority,
                &multisig_signers,
                *new_supply_elgamal_keypair.pubkey(),
                equality_proof_location,
            )?,
            signing_keypairs,
        )
        .await
    }
}

/// Calculates the maximum chunk size for a zero-knowledge proof record
/// instruction to fit inside a single transaction.
fn calculate_record_max_chunk_size<F>(
    create_record_instructions: F,
    first_instruction: bool,
) -> usize
where
    F: Fn(bool, &[u8], u64) -> Vec<Instruction>,
{
    let ixs = create_record_instructions(first_instruction, &[], 0);
    let message = Message::new_with_blockhash(&ixs, Some(&Pubkey::default()), &Hash::default());
    let tx_size = bincode::serialized_size(&Transaction {
        signatures: vec![Signature::default(); message.header.num_required_signatures as usize],
        message,
    })
    .unwrap() as usize;
    PACKET_DATA_SIZE.saturating_sub(tx_size).saturating_sub(1)
}<|MERGE_RESOLUTION|>--- conflicted
+++ resolved
@@ -202,18 +202,16 @@
         authority: Option<Pubkey>,
         member_address: Option<Pubkey>,
     },
-<<<<<<< HEAD
-    ConfidentialMintBurnMint {
-        confidential_supply_pubkey: PodElGamalPubkey,
-        decryptable_supply: PodAeCiphertext,
-=======
     ScaledUiAmountConfig {
         authority: Option<Pubkey>,
         multiplier: f64,
     },
     PausableConfig {
         authority: Pubkey,
->>>>>>> 612a3019
+    },
+    ConfidentialMintBurnMint {
+        confidential_supply_pubkey: PodElGamalPubkey,
+        decryptable_supply: PodAeCiphertext,
     },
 }
 impl ExtensionInitializationParams {
@@ -234,12 +232,9 @@
             }
             Self::GroupPointer { .. } => ExtensionType::GroupPointer,
             Self::GroupMemberPointer { .. } => ExtensionType::GroupMemberPointer,
-<<<<<<< HEAD
-            Self::ConfidentialMintBurnMint { .. } => ExtensionType::ConfidentialMintBurn,
-=======
             Self::ScaledUiAmountConfig { .. } => ExtensionType::ScaledUiAmount,
             Self::PausableConfig { .. } => ExtensionType::Pausable,
->>>>>>> 612a3019
+            Self::ConfidentialMintBurnMint { .. } => ExtensionType::ConfidentialMintBurn,
         }
     }
     /// Generate an appropriate initialization instruction for the given mint
@@ -349,7 +344,18 @@
                 authority,
                 member_address,
             ),
-<<<<<<< HEAD
+            Self::ScaledUiAmountConfig {
+                authority,
+                multiplier,
+            } => scaled_ui_amount::instruction::initialize(
+                token_program_id,
+                mint,
+                authority,
+                multiplier,
+            ),
+            Self::PausableConfig { authority } => {
+                pausable::instruction::initialize(token_program_id, mint, &authority)
+            }
             Self::ConfidentialMintBurnMint {
                 confidential_supply_pubkey,
                 decryptable_supply,
@@ -359,20 +365,6 @@
                 confidential_supply_pubkey,
                 decryptable_supply,
             ),
-=======
-            Self::ScaledUiAmountConfig {
-                authority,
-                multiplier,
-            } => scaled_ui_amount::instruction::initialize(
-                token_program_id,
-                mint,
-                authority,
-                multiplier,
-            ),
-            Self::PausableConfig { authority } => {
-                pausable::instruction::initialize(token_program_id, mint, &authority)
-            }
->>>>>>> 612a3019
         }
     }
 }
