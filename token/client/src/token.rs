use {
    crate::client::{
        ProgramClient, ProgramClientError, SendTransaction, SimulateTransaction, SimulationResult,
    },
    bytemuck::{bytes_of, Pod},
    futures::future::join_all,
    futures_util::TryFutureExt,
    solana_program_test::tokio::time,
    solana_sdk::{
        account::Account as BaseAccount,
        compute_budget::ComputeBudgetInstruction,
        hash::Hash,
        instruction::{AccountMeta, Instruction},
        message::Message,
        packet::PACKET_DATA_SIZE,
        program_error::ProgramError,
        program_pack::Pack,
        pubkey::Pubkey,
        signature::Signature,
        signer::{signers::Signers, Signer, SignerError},
        system_instruction,
        transaction::Transaction,
    },
    spl_associated_token_account_client::{
        address::get_associated_token_address_with_program_id,
        instruction::{
            create_associated_token_account, create_associated_token_account_idempotent,
        },
    },
    spl_record::state::RecordData,
    spl_token_2022::{
        error::TokenError as Token2022Error,
        extension::{
            confidential_mint_burn::{self, account_info::SupplyAccountInfo, ConfidentialMintBurn},
            confidential_transfer::{
                self,
                account_info::{
                    combine_balances, ApplyPendingBalanceAccountInfo, EmptyAccountAccountInfo,
                    TransferAccountInfo, WithdrawAccountInfo,
                },
                instruction::{
                    CiphertextCiphertextEqualityProofData, ProofContextState, ZkProofData,
                },
                ConfidentialTransferAccount, ConfidentialTransferMint, DecryptableBalance,
            },
            confidential_transfer_fee::{
                self, account_info::WithheldTokensInfo, ConfidentialTransferFeeAmount,
                ConfidentialTransferFeeConfig,
            },
            cpi_guard, default_account_state, group_member_pointer, group_pointer,
            interest_bearing_mint, memo_transfer, metadata_pointer, transfer_fee, transfer_hook,
            BaseStateWithExtensions, Extension, ExtensionType, StateWithExtensionsOwned,
        },
        instruction, offchain,
        solana_zk_sdk::{
            encryption::{
                auth_encryption::{AeCiphertext, AeKey},
                elgamal::{ElGamalCiphertext, ElGamalKeypair, ElGamalPubkey, ElGamalSecretKey},
<<<<<<< HEAD
                pod::{auth_encryption::PodAeCiphertext, elgamal::PodElGamalPubkey},
=======
                pod::elgamal::{PodElGamalCiphertext, PodElGamalPubkey},
>>>>>>> 1253bf06
            },
            zk_elgamal_proof_program::{
                self,
                instruction::{close_context_state, ContextStateInfo},
                proof_data::*,
                state::ProofContextState,
            },
        },
        state::{Account, AccountState, Mint, Multisig},
    },
    spl_token_confidential_transfer_proof_extraction::instruction::{
        zk_proof_type_to_instruction, ProofData, ProofLocation,
    },
    spl_token_confidential_transfer_proof_generation::{
        transfer::TransferProofData, transfer_with_fee::TransferWithFeeProofData,
        withdraw::WithdrawProofData,
    },
    spl_token_group_interface::state::{TokenGroup, TokenGroupMember},
    spl_token_metadata_interface::state::{Field, TokenMetadata},
    std::{
        fmt, io,
        mem::size_of,
        sync::{Arc, RwLock},
        time::{Duration, Instant},
    },
    thiserror::Error,
};

#[derive(Error, Debug)]
pub enum TokenError {
    #[error("client error: {0}")]
    Client(ProgramClientError),
    #[error("program error: {0}")]
    Program(#[from] ProgramError),
    #[error("account not found")]
    AccountNotFound,
    #[error("invalid account owner")]
    AccountInvalidOwner,
    #[error("invalid account mint")]
    AccountInvalidMint,
    #[error("invalid associated account address")]
    AccountInvalidAssociatedAddress,
    #[error("invalid auxiliary account address")]
    AccountInvalidAuxiliaryAddress,
    #[error("proof generation")]
    ProofGeneration,
    #[error("maximum deposit transfer amount exceeded")]
    MaximumDepositTransferAmountExceeded,
    #[error("encryption key error")]
    Key(SignerError),
    #[error("account decryption failed")]
    AccountDecryption,
    #[error("not enough funds in account")]
    NotEnoughFunds,
    #[error("missing memo signer")]
    MissingMemoSigner,
    #[error("decimals required, but missing")]
    MissingDecimals,
    #[error("decimals specified, but incorrect")]
    InvalidDecimals,
    #[error("TokenProgramError: {0}")]
    TokenProgramError(String),
}
impl From<Token2022Error> for TokenError {
    fn from(e: Token2022Error) -> Self {
        Self::TokenProgramError(e.to_string())
    }
}
impl PartialEq for TokenError {
    fn eq(&self, other: &Self) -> bool {
        match (self, other) {
            // TODO not great, but workable for tests
            // currently missing: proof error, signer error
            (Self::Client(ref a), Self::Client(ref b)) => a.to_string() == b.to_string(),
            (Self::Program(ref a), Self::Program(ref b)) => a == b,
            (Self::AccountNotFound, Self::AccountNotFound) => true,
            (Self::AccountInvalidOwner, Self::AccountInvalidOwner) => true,
            (Self::AccountInvalidMint, Self::AccountInvalidMint) => true,
            (Self::AccountInvalidAssociatedAddress, Self::AccountInvalidAssociatedAddress) => true,
            (Self::AccountInvalidAuxiliaryAddress, Self::AccountInvalidAuxiliaryAddress) => true,
            (Self::ProofGeneration, Self::ProofGeneration) => true,
            (
                Self::MaximumDepositTransferAmountExceeded,
                Self::MaximumDepositTransferAmountExceeded,
            ) => true,
            (Self::AccountDecryption, Self::AccountDecryption) => true,
            (Self::NotEnoughFunds, Self::NotEnoughFunds) => true,
            (Self::MissingMemoSigner, Self::MissingMemoSigner) => true,
            (Self::MissingDecimals, Self::MissingDecimals) => true,
            (Self::InvalidDecimals, Self::InvalidDecimals) => true,
            _ => false,
        }
    }
}

/// Encapsulates initializing an extension
#[derive(Clone, Debug, PartialEq)]
pub enum ExtensionInitializationParams {
    ConfidentialTransferMint {
        authority: Option<Pubkey>,
        auto_approve_new_accounts: bool,
        auditor_elgamal_pubkey: Option<PodElGamalPubkey>,
    },
    DefaultAccountState {
        state: AccountState,
    },
    MintCloseAuthority {
        close_authority: Option<Pubkey>,
    },
    TransferFeeConfig {
        transfer_fee_config_authority: Option<Pubkey>,
        withdraw_withheld_authority: Option<Pubkey>,
        transfer_fee_basis_points: u16,
        maximum_fee: u64,
    },
    InterestBearingConfig {
        rate_authority: Option<Pubkey>,
        rate: i16,
    },
    NonTransferable,
    PermanentDelegate {
        delegate: Pubkey,
    },
    TransferHook {
        authority: Option<Pubkey>,
        program_id: Option<Pubkey>,
    },
    MetadataPointer {
        authority: Option<Pubkey>,
        metadata_address: Option<Pubkey>,
    },
    ConfidentialTransferFeeConfig {
        authority: Option<Pubkey>,
        withdraw_withheld_authority_elgamal_pubkey: PodElGamalPubkey,
    },
    GroupPointer {
        authority: Option<Pubkey>,
        group_address: Option<Pubkey>,
    },
    GroupMemberPointer {
        authority: Option<Pubkey>,
        member_address: Option<Pubkey>,
    },
    ConfidentialMintBurnMint {
        authority: Pubkey,
        confidential_supply_pubkey: Option<PodElGamalPubkey>,
        decryptable_supply: Option<PodAeCiphertext>,
    },
}
impl ExtensionInitializationParams {
    /// Get the extension type associated with the init params
    pub fn extension(&self) -> ExtensionType {
        match self {
            Self::ConfidentialTransferMint { .. } => ExtensionType::ConfidentialTransferMint,
            Self::DefaultAccountState { .. } => ExtensionType::DefaultAccountState,
            Self::MintCloseAuthority { .. } => ExtensionType::MintCloseAuthority,
            Self::TransferFeeConfig { .. } => ExtensionType::TransferFeeConfig,
            Self::InterestBearingConfig { .. } => ExtensionType::InterestBearingConfig,
            Self::NonTransferable => ExtensionType::NonTransferable,
            Self::PermanentDelegate { .. } => ExtensionType::PermanentDelegate,
            Self::TransferHook { .. } => ExtensionType::TransferHook,
            Self::MetadataPointer { .. } => ExtensionType::MetadataPointer,
            Self::ConfidentialTransferFeeConfig { .. } => {
                ExtensionType::ConfidentialTransferFeeConfig
            }
            Self::GroupPointer { .. } => ExtensionType::GroupPointer,
            Self::GroupMemberPointer { .. } => ExtensionType::GroupMemberPointer,
            Self::ConfidentialMintBurnMint { .. } => ExtensionType::ConfidentialMintBurn,
        }
    }
    /// Generate an appropriate initialization instruction for the given mint
    pub fn instruction(
        self,
        token_program_id: &Pubkey,
        mint: &Pubkey,
    ) -> Result<Instruction, ProgramError> {
        match self {
            Self::ConfidentialTransferMint {
                authority,
                auto_approve_new_accounts,
                auditor_elgamal_pubkey,
            } => confidential_transfer::instruction::initialize_mint(
                token_program_id,
                mint,
                authority,
                auto_approve_new_accounts,
                auditor_elgamal_pubkey,
            ),
            Self::DefaultAccountState { state } => {
                default_account_state::instruction::initialize_default_account_state(
                    token_program_id,
                    mint,
                    &state,
                )
            }
            Self::MintCloseAuthority { close_authority } => {
                instruction::initialize_mint_close_authority(
                    token_program_id,
                    mint,
                    close_authority.as_ref(),
                )
            }
            Self::TransferFeeConfig {
                transfer_fee_config_authority,
                withdraw_withheld_authority,
                transfer_fee_basis_points,
                maximum_fee,
            } => transfer_fee::instruction::initialize_transfer_fee_config(
                token_program_id,
                mint,
                transfer_fee_config_authority.as_ref(),
                withdraw_withheld_authority.as_ref(),
                transfer_fee_basis_points,
                maximum_fee,
            ),
            Self::InterestBearingConfig {
                rate_authority,
                rate,
            } => interest_bearing_mint::instruction::initialize(
                token_program_id,
                mint,
                rate_authority,
                rate,
            ),
            Self::NonTransferable => {
                instruction::initialize_non_transferable_mint(token_program_id, mint)
            }
            Self::PermanentDelegate { delegate } => {
                instruction::initialize_permanent_delegate(token_program_id, mint, &delegate)
            }
            Self::TransferHook {
                authority,
                program_id,
            } => transfer_hook::instruction::initialize(
                token_program_id,
                mint,
                authority,
                program_id,
            ),
            Self::MetadataPointer {
                authority,
                metadata_address,
            } => metadata_pointer::instruction::initialize(
                token_program_id,
                mint,
                authority,
                metadata_address,
            ),
            Self::ConfidentialTransferFeeConfig {
                authority,
                withdraw_withheld_authority_elgamal_pubkey,
            } => {
                confidential_transfer_fee::instruction::initialize_confidential_transfer_fee_config(
                    token_program_id,
                    mint,
                    authority,
                    withdraw_withheld_authority_elgamal_pubkey,
                )
            }
            Self::GroupPointer {
                authority,
                group_address,
            } => group_pointer::instruction::initialize(
                token_program_id,
                mint,
                authority,
                group_address,
            ),
            Self::GroupMemberPointer {
                authority,
                member_address,
            } => group_member_pointer::instruction::initialize(
                token_program_id,
                mint,
                authority,
                member_address,
            ),
            Self::ConfidentialMintBurnMint {
                authority,
                confidential_supply_pubkey,
                decryptable_supply,
            } => confidential_mint_burn::instruction::initialize_mint(
                token_program_id,
                mint,
                authority,
                confidential_supply_pubkey,
                decryptable_supply,
            ),
        }
    }
}

pub type TokenResult<T> = Result<T, TokenError>;

#[derive(Debug)]
struct TokenMemo {
    text: String,
    signers: Vec<Pubkey>,
}
impl TokenMemo {
    pub fn to_instruction(&self) -> Instruction {
        spl_memo::build_memo(
            self.text.as_bytes(),
            &self.signers.iter().collect::<Vec<_>>(),
        )
    }
}

#[derive(Debug, Clone)]
pub enum ComputeUnitLimit {
    Default,
    Simulated,
    Static(u32),
}

pub enum ProofAccount {
    ContextAccount(Pubkey),
    RecordAccount(Pubkey, u32),
}

pub struct ProofAccountWithCiphertext {
    pub proof_account: ProofAccount,
    pub ciphertext_lo: PodElGamalCiphertext,
    pub ciphertext_hi: PodElGamalCiphertext,
}

pub struct Token<T> {
    client: Arc<dyn ProgramClient<T>>,
    pubkey: Pubkey, /* token mint */
    decimals: Option<u8>,
    payer: Arc<dyn Signer>,
    program_id: Pubkey,
    nonce_account: Option<Pubkey>,
    nonce_authority: Option<Arc<dyn Signer>>,
    nonce_blockhash: Option<Hash>,
    memo: Arc<RwLock<Option<TokenMemo>>>,
    transfer_hook_accounts: Option<Vec<AccountMeta>>,
    compute_unit_price: Option<u64>,
    compute_unit_limit: ComputeUnitLimit,
}

impl<T> fmt::Debug for Token<T> {
    fn fmt(&self, f: &mut fmt::Formatter<'_>) -> fmt::Result {
        f.debug_struct("Token")
            .field("pubkey", &self.pubkey)
            .field("decimals", &self.decimals)
            .field("payer", &self.payer.pubkey())
            .field("program_id", &self.program_id)
            .field("nonce_account", &self.nonce_account)
            .field(
                "nonce_authority",
                &self.nonce_authority.as_ref().map(|s| s.pubkey()),
            )
            .field("nonce_blockhash", &self.nonce_blockhash)
            .field("memo", &self.memo.read().unwrap())
            .field("transfer_hook_accounts", &self.transfer_hook_accounts)
            .field("compute_unit_price", &self.compute_unit_price)
            .field("compute_unit_limit", &self.compute_unit_limit)
            .finish()
    }
}

fn native_mint(program_id: &Pubkey) -> Pubkey {
    if program_id == &spl_token_2022::id() {
        spl_token_2022::native_mint::id()
    } else if program_id == &spl_token::id() {
        spl_token::native_mint::id()
    } else {
        panic!("Unrecognized token program id: {}", program_id);
    }
}

fn native_mint_decimals(program_id: &Pubkey) -> u8 {
    if program_id == &spl_token_2022::id() {
        spl_token_2022::native_mint::DECIMALS
    } else if program_id == &spl_token::id() {
        spl_token::native_mint::DECIMALS
    } else {
        panic!("Unrecognized token program id: {}", program_id);
    }
}

impl<T> Token<T>
where
    T: SendTransaction + SimulateTransaction,
{
    pub fn new(
        client: Arc<dyn ProgramClient<T>>,
        program_id: &Pubkey,
        address: &Pubkey,
        decimals: Option<u8>,
        payer: Arc<dyn Signer>,
    ) -> Self {
        Token {
            client,
            pubkey: *address,
            decimals,
            payer,
            program_id: *program_id,
            nonce_account: None,
            nonce_authority: None,
            nonce_blockhash: None,
            memo: Arc::new(RwLock::new(None)),
            transfer_hook_accounts: None,
            compute_unit_price: None,
            compute_unit_limit: ComputeUnitLimit::Default,
        }
    }

    pub fn new_native(
        client: Arc<dyn ProgramClient<T>>,
        program_id: &Pubkey,
        payer: Arc<dyn Signer>,
    ) -> Self {
        Self::new(
            client,
            program_id,
            &native_mint(program_id),
            Some(native_mint_decimals(program_id)),
            payer,
        )
    }

    pub fn is_native(&self) -> bool {
        self.pubkey == native_mint(&self.program_id)
    }

    /// Get token address.
    pub fn get_address(&self) -> &Pubkey {
        &self.pubkey
    }

    pub fn with_payer(mut self, payer: Arc<dyn Signer>) -> Self {
        self.payer = payer;
        self
    }

    pub fn with_nonce(
        mut self,
        nonce_account: &Pubkey,
        nonce_authority: Arc<dyn Signer>,
        nonce_blockhash: &Hash,
    ) -> Self {
        self.nonce_account = Some(*nonce_account);
        self.nonce_authority = Some(nonce_authority);
        self.nonce_blockhash = Some(*nonce_blockhash);
        self.transfer_hook_accounts = Some(vec![]);
        self
    }

    pub fn with_transfer_hook_accounts(mut self, transfer_hook_accounts: Vec<AccountMeta>) -> Self {
        self.transfer_hook_accounts = Some(transfer_hook_accounts);
        self
    }

    pub fn with_compute_unit_price(mut self, compute_unit_price: u64) -> Self {
        self.compute_unit_price = Some(compute_unit_price);
        self
    }

    pub fn with_compute_unit_limit(mut self, compute_unit_limit: ComputeUnitLimit) -> Self {
        self.compute_unit_limit = compute_unit_limit;
        self
    }

    pub fn with_memo<M: AsRef<str>>(&self, memo: M, signers: Vec<Pubkey>) -> &Self {
        let mut w_memo = self.memo.write().unwrap();
        *w_memo = Some(TokenMemo {
            text: memo.as_ref().to_string(),
            signers,
        });
        self
    }

    pub async fn get_new_latest_blockhash(&self) -> TokenResult<Hash> {
        let blockhash = self
            .client
            .get_latest_blockhash()
            .await
            .map_err(TokenError::Client)?;
        let start = Instant::now();
        let mut num_retries = 0;
        while start.elapsed().as_secs() < 5 {
            let new_blockhash = self
                .client
                .get_latest_blockhash()
                .await
                .map_err(TokenError::Client)?;
            if new_blockhash != blockhash {
                return Ok(new_blockhash);
            }

            time::sleep(Duration::from_millis(200)).await;
            num_retries += 1;
        }

        Err(TokenError::Client(Box::new(io::Error::new(
            io::ErrorKind::Other,
            format!(
                "Unable to get new blockhash after {}ms (retried {} times), stuck at {}",
                start.elapsed().as_millis(),
                num_retries,
                blockhash
            ),
        ))))
    }

    fn get_multisig_signers<'a>(
        &self,
        authority: &Pubkey,
        signing_pubkeys: &'a [Pubkey],
    ) -> Vec<&'a Pubkey> {
        if signing_pubkeys == [*authority] {
            vec![]
        } else {
            signing_pubkeys.iter().collect::<Vec<_>>()
        }
    }

    /// Helper function to add a compute unit limit instruction to a given set
    /// of instructions
    async fn add_compute_unit_limit_from_simulation(
        &self,
        instructions: &mut Vec<Instruction>,
        blockhash: &Hash,
    ) -> TokenResult<()> {
        // add a max compute unit limit instruction for the simulation
        const MAX_COMPUTE_UNIT_LIMIT: u32 = 1_400_000;
        instructions.push(ComputeBudgetInstruction::set_compute_unit_limit(
            MAX_COMPUTE_UNIT_LIMIT,
        ));

        let transaction = Transaction::new_unsigned(Message::new_with_blockhash(
            instructions,
            Some(&self.payer.pubkey()),
            blockhash,
        ));
        let simulation_result = self
            .client
            .simulate_transaction(&transaction)
            .await
            .map_err(TokenError::Client)?;
        let units_consumed = simulation_result
            .get_compute_units_consumed()
            .map_err(TokenError::Client)?;
        // Overwrite the compute unit limit instruction with the actual units consumed
        let compute_unit_limit =
            u32::try_from(units_consumed).map_err(|x| TokenError::Client(x.into()))?;
        instructions
            .last_mut()
            .expect("Compute budget instruction was added earlier")
            .data = ComputeBudgetInstruction::set_compute_unit_limit(compute_unit_limit).data;
        Ok(())
    }

    async fn construct_tx<S: Signers>(
        &self,
        token_instructions: &[Instruction],
        signing_keypairs: &S,
    ) -> TokenResult<Transaction> {
        let mut instructions = vec![];
        let payer_key = self.payer.pubkey();
        let fee_payer = Some(&payer_key);

        {
            let mut w_memo = self.memo.write().unwrap();
            if let Some(memo) = w_memo.take() {
                let signing_pubkeys = signing_keypairs.pubkeys();
                if !memo
                    .signers
                    .iter()
                    .all(|signer| signing_pubkeys.contains(signer))
                {
                    return Err(TokenError::MissingMemoSigner);
                }

                instructions.push(memo.to_instruction());
            }
        }

        instructions.extend_from_slice(token_instructions);

        let blockhash = if let (Some(nonce_account), Some(nonce_authority), Some(nonce_blockhash)) = (
            self.nonce_account,
            &self.nonce_authority,
            self.nonce_blockhash,
        ) {
            let nonce_instruction = system_instruction::advance_nonce_account(
                &nonce_account,
                &nonce_authority.pubkey(),
            );
            instructions.insert(0, nonce_instruction);
            nonce_blockhash
        } else {
            self.client
                .get_latest_blockhash()
                .await
                .map_err(TokenError::Client)?
        };

        if let Some(compute_unit_price) = self.compute_unit_price {
            instructions.push(ComputeBudgetInstruction::set_compute_unit_price(
                compute_unit_price,
            ));
        }

        // The simulation to find out the compute unit usage must be run after
        // all instructions have been added to the transaction, so be sure to
        // keep this instruction as the last one before creating and sending the
        // transaction.
        match self.compute_unit_limit {
            ComputeUnitLimit::Default => {}
            ComputeUnitLimit::Simulated => {
                self.add_compute_unit_limit_from_simulation(&mut instructions, &blockhash)
                    .await?;
            }
            ComputeUnitLimit::Static(compute_unit_limit) => {
                instructions.push(ComputeBudgetInstruction::set_compute_unit_limit(
                    compute_unit_limit,
                ));
            }
        }

        let message = Message::new_with_blockhash(&instructions, fee_payer, &blockhash);
        let mut transaction = Transaction::new_unsigned(message);
        let signing_pubkeys = signing_keypairs.pubkeys();

        if !signing_pubkeys.contains(&self.payer.pubkey()) {
            transaction
                .try_partial_sign(&vec![self.payer.clone()], blockhash)
                .map_err(|error| TokenError::Client(error.into()))?;
        }
        if let Some(nonce_authority) = &self.nonce_authority {
            let nonce_authority_pubkey = nonce_authority.pubkey();
            if nonce_authority_pubkey != self.payer.pubkey()
                && !signing_pubkeys.contains(&nonce_authority_pubkey)
            {
                transaction
                    .try_partial_sign(&vec![nonce_authority.clone()], blockhash)
                    .map_err(|error| TokenError::Client(error.into()))?;
            }
        }
        transaction
            .try_partial_sign(signing_keypairs, blockhash)
            .map_err(|error| TokenError::Client(error.into()))?;

        Ok(transaction)
    }

    pub async fn simulate_ixs<S: Signers>(
        &self,
        token_instructions: &[Instruction],
        signing_keypairs: &S,
    ) -> TokenResult<T::SimulationOutput> {
        let transaction = self
            .construct_tx(token_instructions, signing_keypairs)
            .await?;

        self.client
            .simulate_transaction(&transaction)
            .await
            .map_err(TokenError::Client)
    }

    pub async fn process_ixs<S: Signers>(
        &self,
        token_instructions: &[Instruction],
        signing_keypairs: &S,
    ) -> TokenResult<T::Output> {
        let transaction = self
            .construct_tx(token_instructions, signing_keypairs)
            .await?;

        self.client
            .send_transaction(&transaction)
            .await
            .map_err(TokenError::Client)
    }

    #[allow(clippy::too_many_arguments)]
    pub async fn create_mint<'a, S: Signers>(
        &self,
        mint_authority: &'a Pubkey,
        freeze_authority: Option<&'a Pubkey>,
        extension_initialization_params: Vec<ExtensionInitializationParams>,
        signing_keypairs: &S,
    ) -> TokenResult<T::Output> {
        let decimals = self.decimals.ok_or(TokenError::MissingDecimals)?;

        let extension_types = extension_initialization_params
            .iter()
            .map(|e| e.extension())
            .collect::<Vec<_>>();
        let space = ExtensionType::try_calculate_account_len::<Mint>(&extension_types)?;

        let mut instructions = vec![system_instruction::create_account(
            &self.payer.pubkey(),
            &self.pubkey,
            self.client
                .get_minimum_balance_for_rent_exemption(space)
                .await
                .map_err(TokenError::Client)?,
            space as u64,
            &self.program_id,
        )];

        for params in extension_initialization_params {
            instructions.push(params.instruction(&self.program_id, &self.pubkey)?);
        }

        instructions.push(instruction::initialize_mint(
            &self.program_id,
            &self.pubkey,
            mint_authority,
            freeze_authority,
            decimals,
        )?);

        self.process_ixs(&instructions, signing_keypairs).await
    }

    /// Create native mint
    pub async fn create_native_mint(
        client: Arc<dyn ProgramClient<T>>,
        program_id: &Pubkey,
        payer: Arc<dyn Signer>,
    ) -> TokenResult<Self> {
        let token = Self::new_native(client, program_id, payer);
        token
            .process_ixs::<[&dyn Signer; 0]>(
                &[instruction::create_native_mint(
                    program_id,
                    &token.payer.pubkey(),
                )?],
                &[],
            )
            .await?;

        Ok(token)
    }

    /// Create multisig
    pub async fn create_multisig(
        &self,
        account: &dyn Signer,
        multisig_members: &[&Pubkey],
        minimum_signers: u8,
    ) -> TokenResult<T::Output> {
        let instructions = vec![
            system_instruction::create_account(
                &self.payer.pubkey(),
                &account.pubkey(),
                self.client
                    .get_minimum_balance_for_rent_exemption(Multisig::LEN)
                    .await
                    .map_err(TokenError::Client)?,
                Multisig::LEN as u64,
                &self.program_id,
            ),
            instruction::initialize_multisig(
                &self.program_id,
                &account.pubkey(),
                multisig_members,
                minimum_signers,
            )?,
        ];

        self.process_ixs(&instructions, &[account]).await
    }

    /// Get the address for the associated token account.
    pub fn get_associated_token_address(&self, owner: &Pubkey) -> Pubkey {
        get_associated_token_address_with_program_id(owner, &self.pubkey, &self.program_id)
    }

    /// Create and initialize the associated account.
    pub async fn create_associated_token_account(&self, owner: &Pubkey) -> TokenResult<T::Output> {
        self.process_ixs::<[&dyn Signer; 0]>(
            &[create_associated_token_account(
                &self.payer.pubkey(),
                owner,
                &self.pubkey,
                &self.program_id,
            )],
            &[],
        )
        .await
    }

    /// Create and initialize a new token account.
    pub async fn create_auxiliary_token_account(
        &self,
        account: &dyn Signer,
        owner: &Pubkey,
    ) -> TokenResult<T::Output> {
        self.create_auxiliary_token_account_with_extension_space(account, owner, vec![])
            .await
    }

    /// Create and initialize a new token account.
    pub async fn create_auxiliary_token_account_with_extension_space(
        &self,
        account: &dyn Signer,
        owner: &Pubkey,
        extensions: Vec<ExtensionType>,
    ) -> TokenResult<T::Output> {
        let state = self.get_mint_info().await?;
        let mint_extensions: Vec<ExtensionType> = state.get_extension_types()?;
        let mut required_extensions =
            ExtensionType::get_required_init_account_extensions(&mint_extensions);
        for extension_type in extensions.into_iter() {
            if !required_extensions.contains(&extension_type) {
                required_extensions.push(extension_type);
            }
        }
        let space = ExtensionType::try_calculate_account_len::<Account>(&required_extensions)?;
        let mut instructions = vec![system_instruction::create_account(
            &self.payer.pubkey(),
            &account.pubkey(),
            self.client
                .get_minimum_balance_for_rent_exemption(space)
                .await
                .map_err(TokenError::Client)?,
            space as u64,
            &self.program_id,
        )];

        if required_extensions.contains(&ExtensionType::ImmutableOwner) {
            instructions.push(instruction::initialize_immutable_owner(
                &self.program_id,
                &account.pubkey(),
            )?)
        }

        instructions.push(instruction::initialize_account(
            &self.program_id,
            &account.pubkey(),
            &self.pubkey,
            owner,
        )?);

        self.process_ixs(&instructions, &[account]).await
    }

    /// Retrieve a raw account
    pub async fn get_account(&self, account: Pubkey) -> TokenResult<BaseAccount> {
        self.client
            .get_account(account)
            .await
            .map_err(TokenError::Client)?
            .ok_or(TokenError::AccountNotFound)
    }

    fn unpack_mint_info(
        &self,
        account: BaseAccount,
    ) -> TokenResult<StateWithExtensionsOwned<Mint>> {
        if account.owner != self.program_id {
            return Err(TokenError::AccountInvalidOwner);
        }

        let mint_result =
            StateWithExtensionsOwned::<Mint>::unpack(account.data).map_err(Into::into);

        if let (Ok(mint), Some(decimals)) = (&mint_result, self.decimals) {
            if decimals != mint.base.decimals {
                return Err(TokenError::InvalidDecimals);
            }
        }

        mint_result
    }

    /// Retrive mint information.
    pub async fn get_mint_info(&self) -> TokenResult<StateWithExtensionsOwned<Mint>> {
        let account = self.get_account(self.pubkey).await?;
        self.unpack_mint_info(account)
    }

    /// Retrieve account information.
    pub async fn get_account_info(
        &self,
        account: &Pubkey,
    ) -> TokenResult<StateWithExtensionsOwned<Account>> {
        let account = self.get_account(*account).await?;
        if account.owner != self.program_id {
            return Err(TokenError::AccountInvalidOwner);
        }
        let account = StateWithExtensionsOwned::<Account>::unpack(account.data)?;
        if account.base.mint != *self.get_address() {
            return Err(TokenError::AccountInvalidMint);
        }

        Ok(account)
    }

    /// Retrieve the associated account or create one if not found.
    pub async fn get_or_create_associated_account_info(
        &self,
        owner: &Pubkey,
    ) -> TokenResult<StateWithExtensionsOwned<Account>> {
        let account = self.get_associated_token_address(owner);
        match self.get_account_info(&account).await {
            Ok(account) => Ok(account),
            // AccountInvalidOwner is possible if account already received some lamports.
            Err(TokenError::AccountNotFound) | Err(TokenError::AccountInvalidOwner) => {
                self.create_associated_token_account(owner).await?;
                self.get_account_info(&account).await
            }
            Err(error) => Err(error),
        }
    }

    /// Assign a new authority to the account.
    pub async fn set_authority<S: Signers>(
        &self,
        account: &Pubkey,
        authority: &Pubkey,
        new_authority: Option<&Pubkey>,
        authority_type: instruction::AuthorityType,
        signing_keypairs: &S,
    ) -> TokenResult<T::Output> {
        let signing_pubkeys = signing_keypairs.pubkeys();
        let multisig_signers = self.get_multisig_signers(authority, &signing_pubkeys);

        self.process_ixs(
            &[instruction::set_authority(
                &self.program_id,
                account,
                new_authority,
                authority_type,
                authority,
                &multisig_signers,
            )?],
            signing_keypairs,
        )
        .await
    }

    /// Mint new tokens
    pub async fn mint_to<S: Signers>(
        &self,
        destination: &Pubkey,
        authority: &Pubkey,
        amount: u64,
        signing_keypairs: &S,
    ) -> TokenResult<T::Output> {
        let signing_pubkeys = signing_keypairs.pubkeys();
        let multisig_signers = self.get_multisig_signers(authority, &signing_pubkeys);

        let instructions = if let Some(decimals) = self.decimals {
            [instruction::mint_to_checked(
                &self.program_id,
                &self.pubkey,
                destination,
                authority,
                &multisig_signers,
                amount,
                decimals,
            )?]
        } else {
            [instruction::mint_to(
                &self.program_id,
                &self.pubkey,
                destination,
                authority,
                &multisig_signers,
                amount,
            )?]
        };

        self.process_ixs(&instructions, signing_keypairs).await
    }

    /// Transfer tokens to another account
    #[allow(clippy::too_many_arguments)]
    pub async fn transfer<S: Signers>(
        &self,
        source: &Pubkey,
        destination: &Pubkey,
        authority: &Pubkey,
        amount: u64,
        signing_keypairs: &S,
    ) -> TokenResult<T::Output> {
        let signing_pubkeys = signing_keypairs.pubkeys();
        let multisig_signers = self.get_multisig_signers(authority, &signing_pubkeys);

        let fetch_account_data_fn = |address| {
            self.client
                .get_account(address)
                .map_ok(|opt| opt.map(|acc| acc.data))
        };

        let instruction = if let Some(decimals) = self.decimals {
            if let Some(transfer_hook_accounts) = &self.transfer_hook_accounts {
                let mut instruction = instruction::transfer_checked(
                    &self.program_id,
                    source,
                    self.get_address(),
                    destination,
                    authority,
                    &multisig_signers,
                    amount,
                    decimals,
                )?;
                instruction.accounts.extend(transfer_hook_accounts.clone());
                instruction
            } else {
                offchain::create_transfer_checked_instruction_with_extra_metas(
                    &self.program_id,
                    source,
                    self.get_address(),
                    destination,
                    authority,
                    &multisig_signers,
                    amount,
                    decimals,
                    fetch_account_data_fn,
                )
                .await
                .map_err(|_| TokenError::AccountNotFound)?
            }
        } else {
            #[allow(deprecated)]
            instruction::transfer(
                &self.program_id,
                source,
                destination,
                authority,
                &multisig_signers,
                amount,
            )?
        };

        self.process_ixs(&[instruction], signing_keypairs).await
    }

    /// Transfer tokens to an associated account, creating it if it does not
    /// exist
    #[allow(clippy::too_many_arguments)]
    pub async fn create_recipient_associated_account_and_transfer<S: Signers>(
        &self,
        source: &Pubkey,
        destination: &Pubkey,
        destination_owner: &Pubkey,
        authority: &Pubkey,
        amount: u64,
        fee: Option<u64>,
        signing_keypairs: &S,
    ) -> TokenResult<T::Output> {
        let signing_pubkeys = signing_keypairs.pubkeys();
        let multisig_signers = self.get_multisig_signers(authority, &signing_pubkeys);

        let fetch_account_data_fn = |address| {
            self.client
                .get_account(address)
                .map_ok(|opt| opt.map(|acc| acc.data))
        };

        if *destination != self.get_associated_token_address(destination_owner) {
            return Err(TokenError::AccountInvalidAssociatedAddress);
        }

        let mut instructions = vec![
            (create_associated_token_account_idempotent(
                &self.payer.pubkey(),
                destination_owner,
                &self.pubkey,
                &self.program_id,
            )),
        ];

        if let Some(fee) = fee {
            let decimals = self.decimals.ok_or(TokenError::MissingDecimals)?;
            instructions.push(transfer_fee::instruction::transfer_checked_with_fee(
                &self.program_id,
                source,
                &self.pubkey,
                destination,
                authority,
                &multisig_signers,
                amount,
                decimals,
                fee,
            )?);
        } else if let Some(decimals) = self.decimals {
            instructions.push(
                if let Some(transfer_hook_accounts) = &self.transfer_hook_accounts {
                    let mut instruction = instruction::transfer_checked(
                        &self.program_id,
                        source,
                        self.get_address(),
                        destination,
                        authority,
                        &multisig_signers,
                        amount,
                        decimals,
                    )?;
                    instruction.accounts.extend(transfer_hook_accounts.clone());
                    instruction
                } else {
                    offchain::create_transfer_checked_instruction_with_extra_metas(
                        &self.program_id,
                        source,
                        self.get_address(),
                        destination,
                        authority,
                        &multisig_signers,
                        amount,
                        decimals,
                        fetch_account_data_fn,
                    )
                    .await
                    .map_err(|_| TokenError::AccountNotFound)?
                },
            );
        } else {
            #[allow(deprecated)]
            instructions.push(instruction::transfer(
                &self.program_id,
                source,
                destination,
                authority,
                &multisig_signers,
                amount,
            )?);
        }

        self.process_ixs(&instructions, signing_keypairs).await
    }

    /// Transfer tokens to another account, given an expected fee
    #[allow(clippy::too_many_arguments)]
    pub async fn transfer_with_fee<S: Signers>(
        &self,
        source: &Pubkey,
        destination: &Pubkey,
        authority: &Pubkey,
        amount: u64,
        fee: u64,
        signing_keypairs: &S,
    ) -> TokenResult<T::Output> {
        let signing_pubkeys = signing_keypairs.pubkeys();
        let multisig_signers = self.get_multisig_signers(authority, &signing_pubkeys);
        let decimals = self.decimals.ok_or(TokenError::MissingDecimals)?;

        let fetch_account_data_fn = |address| {
            self.client
                .get_account(address)
                .map_ok(|opt| opt.map(|acc| acc.data))
        };

        let instruction = if let Some(transfer_hook_accounts) = &self.transfer_hook_accounts {
            let mut instruction = transfer_fee::instruction::transfer_checked_with_fee(
                &self.program_id,
                source,
                self.get_address(),
                destination,
                authority,
                &multisig_signers,
                amount,
                decimals,
                fee,
            )?;
            instruction.accounts.extend(transfer_hook_accounts.clone());
            instruction
        } else {
            offchain::create_transfer_checked_with_fee_instruction_with_extra_metas(
                &self.program_id,
                source,
                self.get_address(),
                destination,
                authority,
                &multisig_signers,
                amount,
                decimals,
                fee,
                fetch_account_data_fn,
            )
            .await
            .map_err(|_| TokenError::AccountNotFound)?
        };

        self.process_ixs(&[instruction], signing_keypairs).await
    }

    /// Burn tokens from account
    pub async fn burn<S: Signers>(
        &self,
        source: &Pubkey,
        authority: &Pubkey,
        amount: u64,
        signing_keypairs: &S,
    ) -> TokenResult<T::Output> {
        let signing_pubkeys = signing_keypairs.pubkeys();
        let multisig_signers = self.get_multisig_signers(authority, &signing_pubkeys);

        let instructions = if let Some(decimals) = self.decimals {
            [instruction::burn_checked(
                &self.program_id,
                source,
                &self.pubkey,
                authority,
                &multisig_signers,
                amount,
                decimals,
            )?]
        } else {
            [instruction::burn(
                &self.program_id,
                source,
                &self.pubkey,
                authority,
                &multisig_signers,
                amount,
            )?]
        };

        self.process_ixs(&instructions, signing_keypairs).await
    }

    /// Approve a delegate to spend tokens
    pub async fn approve<S: Signers>(
        &self,
        source: &Pubkey,
        delegate: &Pubkey,
        authority: &Pubkey,
        amount: u64,
        signing_keypairs: &S,
    ) -> TokenResult<T::Output> {
        let signing_pubkeys = signing_keypairs.pubkeys();
        let multisig_signers = self.get_multisig_signers(authority, &signing_pubkeys);

        let instructions = if let Some(decimals) = self.decimals {
            [instruction::approve_checked(
                &self.program_id,
                source,
                &self.pubkey,
                delegate,
                authority,
                &multisig_signers,
                amount,
                decimals,
            )?]
        } else {
            [instruction::approve(
                &self.program_id,
                source,
                delegate,
                authority,
                &multisig_signers,
                amount,
            )?]
        };

        self.process_ixs(&instructions, signing_keypairs).await
    }

    /// Revoke a delegate
    pub async fn revoke<S: Signers>(
        &self,
        source: &Pubkey,
        authority: &Pubkey,
        signing_keypairs: &S,
    ) -> TokenResult<T::Output> {
        let signing_pubkeys = signing_keypairs.pubkeys();
        let multisig_signers = self.get_multisig_signers(authority, &signing_pubkeys);

        self.process_ixs(
            &[instruction::revoke(
                &self.program_id,
                source,
                authority,
                &multisig_signers,
            )?],
            signing_keypairs,
        )
        .await
    }

    /// Close an empty account and reclaim its lamports
    pub async fn close_account<S: Signers>(
        &self,
        account: &Pubkey,
        lamports_destination: &Pubkey,
        authority: &Pubkey,
        signing_keypairs: &S,
    ) -> TokenResult<T::Output> {
        let signing_pubkeys = signing_keypairs.pubkeys();
        let multisig_signers = self.get_multisig_signers(authority, &signing_pubkeys);

        let mut instructions = vec![instruction::close_account(
            &self.program_id,
            account,
            lamports_destination,
            authority,
            &multisig_signers,
        )?];

        if let Ok(Some(destination_account)) = self.client.get_account(*lamports_destination).await
        {
            if let Ok(destination_obj) =
                StateWithExtensionsOwned::<Account>::unpack(destination_account.data)
            {
                if destination_obj.base.is_native() {
                    instructions.push(instruction::sync_native(
                        &self.program_id,
                        lamports_destination,
                    )?);
                }
            }
        }

        self.process_ixs(&instructions, signing_keypairs).await
    }

    /// Close an account, reclaiming its lamports and tokens
    pub async fn empty_and_close_account<S: Signers>(
        &self,
        account_to_close: &Pubkey,
        lamports_destination: &Pubkey,
        tokens_destination: &Pubkey,
        authority: &Pubkey,
        signing_keypairs: &S,
    ) -> TokenResult<T::Output> {
        let signing_pubkeys = signing_keypairs.pubkeys();
        let multisig_signers = self.get_multisig_signers(authority, &signing_pubkeys);

        // this implicitly validates that the mint on self is correct
        let account_state = self.get_account_info(account_to_close).await?;

        let mut instructions = vec![];

        if !self.is_native() && account_state.base.amount > 0 {
            // if a separate close authority is being used, it must be a delegate also
            if let Some(decimals) = self.decimals {
                instructions.push(instruction::transfer_checked(
                    &self.program_id,
                    account_to_close,
                    &self.pubkey,
                    tokens_destination,
                    authority,
                    &multisig_signers,
                    account_state.base.amount,
                    decimals,
                )?);
            } else {
                #[allow(deprecated)]
                instructions.push(instruction::transfer(
                    &self.program_id,
                    account_to_close,
                    tokens_destination,
                    authority,
                    &multisig_signers,
                    account_state.base.amount,
                )?);
            }
        }

        instructions.push(instruction::close_account(
            &self.program_id,
            account_to_close,
            lamports_destination,
            authority,
            &multisig_signers,
        )?);

        if let Ok(Some(destination_account)) = self.client.get_account(*lamports_destination).await
        {
            if let Ok(destination_obj) =
                StateWithExtensionsOwned::<Account>::unpack(destination_account.data)
            {
                if destination_obj.base.is_native() {
                    instructions.push(instruction::sync_native(
                        &self.program_id,
                        lamports_destination,
                    )?);
                }
            }
        }

        self.process_ixs(&instructions, signing_keypairs).await
    }

    /// Freeze a token account
    pub async fn freeze<S: Signers>(
        &self,
        account: &Pubkey,
        authority: &Pubkey,
        signing_keypairs: &S,
    ) -> TokenResult<T::Output> {
        let signing_pubkeys = signing_keypairs.pubkeys();
        let multisig_signers = self.get_multisig_signers(authority, &signing_pubkeys);

        self.process_ixs(
            &[instruction::freeze_account(
                &self.program_id,
                account,
                &self.pubkey,
                authority,
                &multisig_signers,
            )?],
            signing_keypairs,
        )
        .await
    }

    /// Thaw / unfreeze a token account
    pub async fn thaw<S: Signers>(
        &self,
        account: &Pubkey,
        authority: &Pubkey,
        signing_keypairs: &S,
    ) -> TokenResult<T::Output> {
        let signing_pubkeys = signing_keypairs.pubkeys();
        let multisig_signers = self.get_multisig_signers(authority, &signing_pubkeys);

        self.process_ixs(
            &[instruction::thaw_account(
                &self.program_id,
                account,
                &self.pubkey,
                authority,
                &multisig_signers,
            )?],
            signing_keypairs,
        )
        .await
    }

    /// Wrap lamports into native account
    pub async fn wrap<S: Signers>(
        &self,
        account: &Pubkey,
        owner: &Pubkey,
        lamports: u64,
        signing_keypairs: &S,
    ) -> TokenResult<T::Output> {
        // mutable owner for Tokenkeg, immutable otherwise
        let immutable_owner = self.program_id != spl_token::id();
        let instructions = self.wrap_ixs(account, owner, lamports, immutable_owner)?;

        self.process_ixs(&instructions, signing_keypairs).await
    }

    /// Wrap lamports into a native account that can always have its ownership
    /// changed
    pub async fn wrap_with_mutable_ownership<S: Signers>(
        &self,
        account: &Pubkey,
        owner: &Pubkey,
        lamports: u64,
        signing_keypairs: &S,
    ) -> TokenResult<T::Output> {
        let instructions = self.wrap_ixs(account, owner, lamports, false)?;

        self.process_ixs(&instructions, signing_keypairs).await
    }

    fn wrap_ixs(
        &self,
        account: &Pubkey,
        owner: &Pubkey,
        lamports: u64,
        immutable_owner: bool,
    ) -> TokenResult<Vec<Instruction>> {
        if !self.is_native() {
            return Err(TokenError::AccountInvalidMint);
        }

        let mut instructions = vec![];
        if *account == self.get_associated_token_address(owner) {
            instructions.push(system_instruction::transfer(owner, account, lamports));
            instructions.push(create_associated_token_account(
                &self.payer.pubkey(),
                owner,
                &self.pubkey,
                &self.program_id,
            ));
        } else {
            let extensions = if immutable_owner {
                vec![ExtensionType::ImmutableOwner]
            } else {
                vec![]
            };
            let space = ExtensionType::try_calculate_account_len::<Account>(&extensions)?;

            instructions.push(system_instruction::create_account(
                &self.payer.pubkey(),
                account,
                lamports,
                space as u64,
                &self.program_id,
            ));

            if immutable_owner {
                instructions.push(instruction::initialize_immutable_owner(
                    &self.program_id,
                    account,
                )?)
            }

            instructions.push(instruction::initialize_account(
                &self.program_id,
                account,
                &self.pubkey,
                owner,
            )?);
        };

        Ok(instructions)
    }

    /// Sync native account lamports
    pub async fn sync_native(&self, account: &Pubkey) -> TokenResult<T::Output> {
        self.process_ixs::<[&dyn Signer; 0]>(
            &[instruction::sync_native(&self.program_id, account)?],
            &[],
        )
        .await
    }

    /// Set transfer fee
    pub async fn set_transfer_fee<S: Signers>(
        &self,
        authority: &Pubkey,
        transfer_fee_basis_points: u16,
        maximum_fee: u64,
        signing_keypairs: &S,
    ) -> TokenResult<T::Output> {
        let signing_pubkeys = signing_keypairs.pubkeys();
        let multisig_signers = self.get_multisig_signers(authority, &signing_pubkeys);

        self.process_ixs(
            &[transfer_fee::instruction::set_transfer_fee(
                &self.program_id,
                &self.pubkey,
                authority,
                &multisig_signers,
                transfer_fee_basis_points,
                maximum_fee,
            )?],
            signing_keypairs,
        )
        .await
    }

    /// Set default account state on mint
    pub async fn set_default_account_state<S: Signers>(
        &self,
        authority: &Pubkey,
        state: &AccountState,
        signing_keypairs: &S,
    ) -> TokenResult<T::Output> {
        let signing_pubkeys = signing_keypairs.pubkeys();
        let multisig_signers = self.get_multisig_signers(authority, &signing_pubkeys);

        self.process_ixs(
            &[
                default_account_state::instruction::update_default_account_state(
                    &self.program_id,
                    &self.pubkey,
                    authority,
                    &multisig_signers,
                    state,
                )?,
            ],
            signing_keypairs,
        )
        .await
    }

    /// Harvest withheld tokens to mint
    pub async fn harvest_withheld_tokens_to_mint(
        &self,
        sources: &[&Pubkey],
    ) -> TokenResult<T::Output> {
        self.process_ixs::<[&dyn Signer; 0]>(
            &[transfer_fee::instruction::harvest_withheld_tokens_to_mint(
                &self.program_id,
                &self.pubkey,
                sources,
            )?],
            &[],
        )
        .await
    }

    /// Withdraw withheld tokens from mint
    pub async fn withdraw_withheld_tokens_from_mint<S: Signers>(
        &self,
        destination: &Pubkey,
        authority: &Pubkey,
        signing_keypairs: &S,
    ) -> TokenResult<T::Output> {
        let signing_pubkeys = signing_keypairs.pubkeys();
        let multisig_signers = self.get_multisig_signers(authority, &signing_pubkeys);

        self.process_ixs(
            &[
                transfer_fee::instruction::withdraw_withheld_tokens_from_mint(
                    &self.program_id,
                    &self.pubkey,
                    destination,
                    authority,
                    &multisig_signers,
                )?,
            ],
            signing_keypairs,
        )
        .await
    }

    /// Withdraw withheld tokens from accounts
    pub async fn withdraw_withheld_tokens_from_accounts<S: Signers>(
        &self,
        destination: &Pubkey,
        authority: &Pubkey,
        sources: &[&Pubkey],
        signing_keypairs: &S,
    ) -> TokenResult<T::Output> {
        let signing_pubkeys = signing_keypairs.pubkeys();
        let multisig_signers = self.get_multisig_signers(authority, &signing_pubkeys);

        self.process_ixs(
            &[
                transfer_fee::instruction::withdraw_withheld_tokens_from_accounts(
                    &self.program_id,
                    &self.pubkey,
                    destination,
                    authority,
                    &multisig_signers,
                    sources,
                )?,
            ],
            signing_keypairs,
        )
        .await
    }

    /// Reallocate a token account to be large enough for a set of
    /// ExtensionTypes
    pub async fn reallocate<S: Signers>(
        &self,
        account: &Pubkey,
        authority: &Pubkey,
        extension_types: &[ExtensionType],
        signing_keypairs: &S,
    ) -> TokenResult<T::Output> {
        let signing_pubkeys = signing_keypairs.pubkeys();
        let multisig_signers = self.get_multisig_signers(authority, &signing_pubkeys);

        self.process_ixs(
            &[instruction::reallocate(
                &self.program_id,
                account,
                &self.payer.pubkey(),
                authority,
                &multisig_signers,
                extension_types,
            )?],
            signing_keypairs,
        )
        .await
    }

    /// Require memos on transfers into this account
    pub async fn enable_required_transfer_memos<S: Signers>(
        &self,
        account: &Pubkey,
        authority: &Pubkey,
        signing_keypairs: &S,
    ) -> TokenResult<T::Output> {
        let signing_pubkeys = signing_keypairs.pubkeys();
        let multisig_signers = self.get_multisig_signers(authority, &signing_pubkeys);

        self.process_ixs(
            &[memo_transfer::instruction::enable_required_transfer_memos(
                &self.program_id,
                account,
                authority,
                &multisig_signers,
            )?],
            signing_keypairs,
        )
        .await
    }

    /// Stop requiring memos on transfers into this account
    pub async fn disable_required_transfer_memos<S: Signers>(
        &self,
        account: &Pubkey,
        authority: &Pubkey,
        signing_keypairs: &S,
    ) -> TokenResult<T::Output> {
        let signing_pubkeys = signing_keypairs.pubkeys();
        let multisig_signers = self.get_multisig_signers(authority, &signing_pubkeys);

        self.process_ixs(
            &[memo_transfer::instruction::disable_required_transfer_memos(
                &self.program_id,
                account,
                authority,
                &multisig_signers,
            )?],
            signing_keypairs,
        )
        .await
    }

    /// Prevent unsafe usage of token account through CPI
    pub async fn enable_cpi_guard<S: Signers>(
        &self,
        account: &Pubkey,
        authority: &Pubkey,
        signing_keypairs: &S,
    ) -> TokenResult<T::Output> {
        let signing_pubkeys = signing_keypairs.pubkeys();
        let multisig_signers = self.get_multisig_signers(authority, &signing_pubkeys);

        self.process_ixs(
            &[cpi_guard::instruction::enable_cpi_guard(
                &self.program_id,
                account,
                authority,
                &multisig_signers,
            )?],
            signing_keypairs,
        )
        .await
    }

    /// Stop preventing unsafe usage of token account through CPI
    pub async fn disable_cpi_guard<S: Signers>(
        &self,
        account: &Pubkey,
        authority: &Pubkey,
        signing_keypairs: &S,
    ) -> TokenResult<T::Output> {
        let signing_pubkeys = signing_keypairs.pubkeys();
        let multisig_signers = self.get_multisig_signers(authority, &signing_pubkeys);

        self.process_ixs(
            &[cpi_guard::instruction::disable_cpi_guard(
                &self.program_id,
                account,
                authority,
                &multisig_signers,
            )?],
            signing_keypairs,
        )
        .await
    }

    /// Update interest rate
    pub async fn update_interest_rate<S: Signers>(
        &self,
        authority: &Pubkey,
        new_rate: i16,
        signing_keypairs: &S,
    ) -> TokenResult<T::Output> {
        let signing_pubkeys = signing_keypairs.pubkeys();
        let multisig_signers = self.get_multisig_signers(authority, &signing_pubkeys);

        self.process_ixs(
            &[interest_bearing_mint::instruction::update_rate(
                &self.program_id,
                self.get_address(),
                authority,
                &multisig_signers,
                new_rate,
            )?],
            signing_keypairs,
        )
        .await
    }

    /// Update transfer hook program id
    pub async fn update_transfer_hook_program_id<S: Signers>(
        &self,
        authority: &Pubkey,
        new_program_id: Option<Pubkey>,
        signing_keypairs: &S,
    ) -> TokenResult<T::Output> {
        let signing_pubkeys = signing_keypairs.pubkeys();
        let multisig_signers = self.get_multisig_signers(authority, &signing_pubkeys);

        self.process_ixs(
            &[transfer_hook::instruction::update(
                &self.program_id,
                self.get_address(),
                authority,
                &multisig_signers,
                new_program_id,
            )?],
            signing_keypairs,
        )
        .await
    }

    /// Update metadata pointer address
    pub async fn update_metadata_address<S: Signers>(
        &self,
        authority: &Pubkey,
        new_metadata_address: Option<Pubkey>,
        signing_keypairs: &S,
    ) -> TokenResult<T::Output> {
        let signing_pubkeys = signing_keypairs.pubkeys();
        let multisig_signers = self.get_multisig_signers(authority, &signing_pubkeys);

        self.process_ixs(
            &[metadata_pointer::instruction::update(
                &self.program_id,
                self.get_address(),
                authority,
                &multisig_signers,
                new_metadata_address,
            )?],
            signing_keypairs,
        )
        .await
    }

    /// Update group pointer address
    pub async fn update_group_address<S: Signers>(
        &self,
        authority: &Pubkey,
        new_group_address: Option<Pubkey>,
        signing_keypairs: &S,
    ) -> TokenResult<T::Output> {
        let signing_pubkeys = signing_keypairs.pubkeys();
        let multisig_signers = self.get_multisig_signers(authority, &signing_pubkeys);

        self.process_ixs(
            &[group_pointer::instruction::update(
                &self.program_id,
                self.get_address(),
                authority,
                &multisig_signers,
                new_group_address,
            )?],
            signing_keypairs,
        )
        .await
    }

    /// Update group member pointer address
    pub async fn update_group_member_address<S: Signers>(
        &self,
        authority: &Pubkey,
        new_member_address: Option<Pubkey>,
        signing_keypairs: &S,
    ) -> TokenResult<T::Output> {
        let signing_pubkeys = signing_keypairs.pubkeys();
        let multisig_signers = self.get_multisig_signers(authority, &signing_pubkeys);

        self.process_ixs(
            &[group_member_pointer::instruction::update(
                &self.program_id,
                self.get_address(),
                authority,
                &multisig_signers,
                new_member_address,
            )?],
            signing_keypairs,
        )
        .await
    }

    /// Update confidential transfer mint
    pub async fn confidential_transfer_update_mint<S: Signers>(
        &self,
        authority: &Pubkey,
        auto_approve_new_account: bool,
        auditor_elgamal_pubkey: Option<PodElGamalPubkey>,
        signing_keypairs: &S,
    ) -> TokenResult<T::Output> {
        let signing_pubkeys = signing_keypairs.pubkeys();
        let multisig_signers = self.get_multisig_signers(authority, &signing_pubkeys);

        self.process_ixs(
            &[confidential_transfer::instruction::update_mint(
                &self.program_id,
                &self.pubkey,
                authority,
                &multisig_signers,
                auto_approve_new_account,
                auditor_elgamal_pubkey,
            )?],
            signing_keypairs,
        )
        .await
    }

    /// Configures confidential transfers for a token account. If the maximum
    /// pending balance credit counter for the extension is not provided,
    /// then it is set to be a default value of `2^16`.
    #[allow(clippy::too_many_arguments)]
    pub async fn confidential_transfer_configure_token_account<S: Signers>(
        &self,
        account: &Pubkey,
        authority: &Pubkey,
        proof_account: Option<&ProofAccount>,
        maximum_pending_balance_credit_counter: Option<u64>,
        elgamal_keypair: &ElGamalKeypair,
        aes_key: &AeKey,
        signing_keypairs: &S,
    ) -> TokenResult<T::Output> {
        const DEFAULT_MAXIMUM_PENDING_BALANCE_CREDIT_COUNTER: u64 = 65536;

        let signing_pubkeys = signing_keypairs.pubkeys();
        let multisig_signers = self.get_multisig_signers(authority, &signing_pubkeys);

        let maximum_pending_balance_credit_counter = maximum_pending_balance_credit_counter
            .unwrap_or(DEFAULT_MAXIMUM_PENDING_BALANCE_CREDIT_COUNTER);

        let proof_data = if proof_account.is_some() {
            None
        } else {
            Some(
                confidential_transfer::instruction::PubkeyValidityProofData::new(elgamal_keypair)
                    .map_err(|_| TokenError::ProofGeneration)?,
            )
        };

        // cannot panic as long as either `proof_data` or `proof_account` is `Some(..)`,
        // which is guaranteed by the previous check
        let proof_location = Self::confidential_transfer_create_proof_location(
            proof_data.as_ref(),
            proof_account,
            1,
        )
        .unwrap();

        let decryptable_balance = aes_key.encrypt(0);

        self.process_ixs(
            &confidential_transfer::instruction::configure_account(
                &self.program_id,
                account,
                &self.pubkey,
                decryptable_balance.into(),
                maximum_pending_balance_credit_counter,
                authority,
                &multisig_signers,
                proof_location,
            )?,
            signing_keypairs,
        )
        .await
    }

    /// Configures confidential transfers for a token account using an ElGamal
    /// registry account
    pub async fn confidential_transfer_configure_token_account_with_registry(
        &self,
        account: &Pubkey,
        elgamal_registry_account: &Pubkey,
        payer: Option<&Pubkey>,
    ) -> TokenResult<T::Output> {
        self.process_ixs::<[&dyn Signer; 0]>(
            &[
                confidential_transfer::instruction::configure_account_with_registry(
                    &self.program_id,
                    account,
                    &self.pubkey,
                    elgamal_registry_account,
                    payer,
                )?,
            ],
            &[],
        )
        .await
    }

    /// Approves a token account for confidential transfers
    pub async fn confidential_transfer_approve_account<S: Signers>(
        &self,
        account: &Pubkey,
        authority: &Pubkey,
        signing_keypairs: &S,
    ) -> TokenResult<T::Output> {
        let signing_pubkeys = signing_keypairs.pubkeys();
        let multisig_signers = self.get_multisig_signers(authority, &signing_pubkeys);

        self.process_ixs(
            &[confidential_transfer::instruction::approve_account(
                &self.program_id,
                account,
                &self.pubkey,
                authority,
                &multisig_signers,
            )?],
            signing_keypairs,
        )
        .await
    }

    /// Prepare a token account with the confidential transfer extension for
    /// closing
    pub async fn confidential_transfer_empty_account<S: Signers>(
        &self,
        account: &Pubkey,
        authority: &Pubkey,
        proof_account: Option<&ProofAccount>,
        account_info: Option<EmptyAccountAccountInfo>,
        elgamal_keypair: &ElGamalKeypair,
        signing_keypairs: &S,
    ) -> TokenResult<T::Output> {
        let signing_pubkeys = signing_keypairs.pubkeys();
        let multisig_signers = self.get_multisig_signers(authority, &signing_pubkeys);

        let account_info = if let Some(account_info) = account_info {
            account_info
        } else {
            let account = self.get_account_info(account).await?;
            let confidential_transfer_account =
                account.get_extension::<ConfidentialTransferAccount>()?;
            EmptyAccountAccountInfo::new(confidential_transfer_account)
        };

        let proof_data = if proof_account.is_some() {
            None
        } else {
            Some(
                account_info
                    .generate_proof_data(elgamal_keypair)
                    .map_err(|_| TokenError::ProofGeneration)?,
            )
        };

        // cannot panic as long as either `proof_data` or `proof_account` is `Some(..)`,
        // which is guaranteed by the previous check
        let proof_location = Self::confidential_transfer_create_proof_location(
            proof_data.as_ref(),
            proof_account,
            1,
        )
        .unwrap();

        self.process_ixs(
            &confidential_transfer::instruction::empty_account(
                &self.program_id,
                account,
                authority,
                &multisig_signers,
                proof_location,
            )?,
            signing_keypairs,
        )
        .await
    }

    /// Deposit SPL Tokens into the pending balance of a confidential token
    /// account
    pub async fn confidential_transfer_deposit<S: Signers>(
        &self,
        account: &Pubkey,
        authority: &Pubkey,
        amount: u64,
        decimals: u8,
        signing_keypairs: &S,
    ) -> TokenResult<T::Output> {
        let signing_pubkeys = signing_keypairs.pubkeys();
        let multisig_signers = self.get_multisig_signers(authority, &signing_pubkeys);

        self.process_ixs(
            &[confidential_transfer::instruction::deposit(
                &self.program_id,
                account,
                &self.pubkey,
                amount,
                decimals,
                authority,
                &multisig_signers,
            )?],
            signing_keypairs,
        )
        .await
    }

    /// Withdraw SPL Tokens from the available balance of a confidential token
    /// account
    #[allow(clippy::too_many_arguments)]
    pub async fn confidential_transfer_withdraw<S: Signers>(
        &self,
        account: &Pubkey,
        authority: &Pubkey,
        equality_proof_account: Option<&ProofAccount>,
        range_proof_account: Option<&ProofAccount>,
        withdraw_amount: u64,
        decimals: u8,
        account_info: Option<WithdrawAccountInfo>,
        elgamal_keypair: &ElGamalKeypair,
        aes_key: &AeKey,
        signing_keypairs: &S,
    ) -> TokenResult<T::Output> {
        let signing_pubkeys = signing_keypairs.pubkeys();
        let multisig_signers = self.get_multisig_signers(authority, &signing_pubkeys);

        let account_info = if let Some(account_info) = account_info {
            account_info
        } else {
            let account = self.get_account_info(account).await?;
            let confidential_transfer_account =
                account.get_extension::<ConfidentialTransferAccount>()?;
            WithdrawAccountInfo::new(confidential_transfer_account)
        };

        let (equality_proof_data, range_proof_data) =
            if equality_proof_account.is_some() && range_proof_account.is_some() {
                (None, None)
            } else {
                let WithdrawProofData {
                    equality_proof_data,
                    range_proof_data,
                } = account_info
                    .generate_proof_data(withdraw_amount, elgamal_keypair, aes_key)
                    .map_err(|_| TokenError::ProofGeneration)?;

                // if proof accounts are none, then proof data must be included as instruction
                // data
                let equality_proof_data = equality_proof_account
                    .is_none()
                    .then_some(equality_proof_data);
                let range_proof_data = range_proof_account.is_none().then_some(range_proof_data);

                (equality_proof_data, range_proof_data)
            };

        // cannot panic as long as either `proof_data` or `proof_account` is `Some(..)`,
        // which is guaranteed by the previous check
        let equality_proof_location = Self::confidential_transfer_create_proof_location(
            equality_proof_data.as_ref(),
            equality_proof_account,
            1,
        )
        .unwrap();

        let range_proof_location = Self::confidential_transfer_create_proof_location(
            range_proof_data.as_ref(),
            range_proof_account,
            2,
        )
        .unwrap();

        let new_decryptable_available_balance = account_info
            .new_decryptable_available_balance(withdraw_amount, aes_key)
            .map_err(|_| TokenError::AccountDecryption)?;

        self.process_ixs(
            &confidential_transfer::instruction::withdraw(
                &self.program_id,
                account,
                &self.pubkey,
                withdraw_amount,
                decimals,
                new_decryptable_available_balance.into(),
                authority,
                &multisig_signers,
                equality_proof_location,
                range_proof_location,
            )?,
            signing_keypairs,
        )
        .await
    }

    /// Transfer tokens confidentially
    #[allow(clippy::too_many_arguments)]
    pub async fn confidential_transfer_transfer<S: Signers>(
        &self,
        source_account: &Pubkey,
        destination_account: &Pubkey,
        source_authority: &Pubkey,
        equality_proof_account: Option<&ProofAccount>,
        ciphertext_validity_proof_account_with_ciphertext: Option<&ProofAccountWithCiphertext>,
        range_proof_account: Option<&ProofAccount>,
        transfer_amount: u64,
        account_info: Option<TransferAccountInfo>,
        source_elgamal_keypair: &ElGamalKeypair,
        source_aes_key: &AeKey,
        destination_elgamal_pubkey: &ElGamalPubkey,
        auditor_elgamal_pubkey: Option<&ElGamalPubkey>,
        signing_keypairs: &S,
    ) -> TokenResult<T::Output> {
        let signing_pubkeys = signing_keypairs.pubkeys();
        let multisig_signers = self.get_multisig_signers(source_authority, &signing_pubkeys);

        let account_info = if let Some(account_info) = account_info {
            account_info
        } else {
            let account = self.get_account_info(source_account).await?;
            let confidential_transfer_account =
                account.get_extension::<ConfidentialTransferAccount>()?;
            TransferAccountInfo::new(confidential_transfer_account)
        };

        let (equality_proof_data, ciphertext_validity_proof_data_with_ciphertext, range_proof_data) =
            if equality_proof_account.is_some()
                && ciphertext_validity_proof_account_with_ciphertext.is_some()
                && range_proof_account.is_some()
            {
                (None, None, None)
            } else {
                let TransferProofData {
                    equality_proof_data,
                    ciphertext_validity_proof_data_with_ciphertext,
                    range_proof_data,
                } = account_info
                    .generate_split_transfer_proof_data(
                        transfer_amount,
                        source_elgamal_keypair,
                        source_aes_key,
                        destination_elgamal_pubkey,
                        auditor_elgamal_pubkey,
                    )
                    .map_err(|_| TokenError::ProofGeneration)?;

                // if proof accounts are none, then proof data must be included as instruction
                // data
                let equality_proof_data = equality_proof_account
                    .is_none()
                    .then_some(equality_proof_data);
                let ciphertext_validity_proof_data_with_ciphertext =
                    ciphertext_validity_proof_account_with_ciphertext
                        .is_none()
                        .then_some(ciphertext_validity_proof_data_with_ciphertext);
                let range_proof_data = range_proof_account.is_none().then_some(range_proof_data);

                (
                    equality_proof_data,
                    ciphertext_validity_proof_data_with_ciphertext,
                    range_proof_data,
                )
            };

        let (transfer_amount_auditor_ciphertext_lo, transfer_amount_auditor_ciphertext_hi) =
            if let Some(proof_data_with_ciphertext) = ciphertext_validity_proof_data_with_ciphertext
            {
                (
                    proof_data_with_ciphertext.ciphertext_lo,
                    proof_data_with_ciphertext.ciphertext_hi,
                )
            } else {
                // unwrap is safe as long as either `proof_data_with_ciphertext`,
                // `proof_account_with_ciphertext` is `Some(..)`, which is guaranteed by the
                // previous check
                (
                    ciphertext_validity_proof_account_with_ciphertext
                        .unwrap()
                        .ciphertext_lo,
                    ciphertext_validity_proof_account_with_ciphertext
                        .unwrap()
                        .ciphertext_hi,
                )
            };

        // cannot panic as long as either `proof_data` or `proof_account` is `Some(..)`,
        // which is guaranteed by the previous check
        let equality_proof_location = Self::confidential_transfer_create_proof_location(
            equality_proof_data.as_ref(),
            equality_proof_account,
            1,
        )
        .unwrap();
        let ciphertext_validity_proof_data =
            ciphertext_validity_proof_data_with_ciphertext.map(|data| data.proof_data);
        let ciphertext_validity_proof_location = Self::confidential_transfer_create_proof_location(
            ciphertext_validity_proof_data.as_ref(),
            ciphertext_validity_proof_account_with_ciphertext.map(|account| &account.proof_account),
            2,
        )
        .unwrap();
        let range_proof_location = Self::confidential_transfer_create_proof_location(
            range_proof_data.as_ref(),
            range_proof_account,
            3,
        )
        .unwrap();

        let new_decryptable_available_balance = account_info
            .new_decryptable_available_balance(transfer_amount, source_aes_key)
            .map_err(|_| TokenError::AccountDecryption)?;

        let mut instructions = confidential_transfer::instruction::transfer(
            &self.program_id,
            source_account,
            self.get_address(),
            destination_account,
            new_decryptable_available_balance.into(),
            &transfer_amount_auditor_ciphertext_lo,
            &transfer_amount_auditor_ciphertext_hi,
            source_authority,
            &multisig_signers,
            equality_proof_location,
            ciphertext_validity_proof_location,
            range_proof_location,
        )?;
        offchain::add_extra_account_metas(
            &mut instructions[0],
            source_account,
            self.get_address(),
            destination_account,
            source_authority,
            u64::MAX,
            |address| {
                self.client
                    .get_account(address)
                    .map_ok(|opt| opt.map(|acc| acc.data))
            },
        )
        .await
        .map_err(|_| TokenError::AccountNotFound)?;
        self.process_ixs(&instructions, signing_keypairs).await
    }

    /// Create a record account containing zero-knowledge proof needed for a
    /// confidential transfer.
    pub async fn confidential_transfer_create_record_account<
        S1: Signer,
        S2: Signer,
        ZK: Pod + ZkProofData<U>,
        U: Pod,
    >(
        &self,
        record_account: &Pubkey,
        record_authority: &Pubkey,
        proof_data: &ZK,
        record_account_signer: &S1,
        record_authority_signer: &S2,
    ) -> TokenResult<Vec<T::Output>> {
        let proof_data = bytes_of(proof_data);
        let space = proof_data
            .len()
            .saturating_add(RecordData::WRITABLE_START_INDEX);
        let rent = self
            .client
            .get_minimum_balance_for_rent_exemption(space)
            .await
            .map_err(TokenError::Client)?;

        // A closure that constructs a vector of instructions needed to create and write
        // to record accounts. The closure is defined as a convenience function
        // to be fed into the function `calculate_record_max_chunk_size`.
        let create_record_instructions = |first_instruction: bool, bytes: &[u8], offset: u64| {
            let mut ixs = vec![];
            if first_instruction {
                ixs.push(system_instruction::create_account(
                    &self.payer.pubkey(),
                    record_account,
                    rent,
                    space as u64,
                    &spl_record::id(),
                ));
                ixs.push(spl_record::instruction::initialize(
                    record_account,
                    record_authority,
                ));
            }
            ixs.push(spl_record::instruction::write(
                record_account,
                record_authority,
                offset,
                bytes,
            ));
            ixs
        };
        let first_chunk_size = calculate_record_max_chunk_size(create_record_instructions, true);
        let (first_chunk, rest) = if space <= first_chunk_size {
            (proof_data, &[] as &[u8])
        } else {
            proof_data.split_at(first_chunk_size)
        };

        let first_ixs = create_record_instructions(true, first_chunk, 0);
        let first_ixs_signers: [&dyn Signer; 2] = [record_account_signer, record_authority_signer];
        self.process_ixs(&first_ixs, &first_ixs_signers).await?;

        let subsequent_chunk_size =
            calculate_record_max_chunk_size(create_record_instructions, false);
        let mut record_offset = first_chunk_size;
        let mut ixs_batch = vec![];
        for chunk in rest.chunks(subsequent_chunk_size) {
            ixs_batch.push(create_record_instructions(
                false,
                chunk,
                record_offset as u64,
            ));
            record_offset = record_offset.saturating_add(chunk.len());
        }

        let futures = ixs_batch
            .into_iter()
            .map(|ixs| async move { self.process_ixs(&ixs, &[record_authority_signer]).await })
            .collect::<Vec<_>>();

        join_all(futures).await.into_iter().collect()
    }

    /// Close a record account.
    pub async fn confidential_transfer_close_record_account<S: Signers>(
        &self,
        record_account: &Pubkey,
        lamport_destination_account: &Pubkey,
        record_account_authority: &Pubkey,
        signing_keypairs: &S,
    ) -> TokenResult<T::Output> {
        self.process_ixs(
            &[spl_record::instruction::close_account(
                record_account,
                record_account_authority,
                lamport_destination_account,
            )],
            signing_keypairs,
        )
        .await
    }

    /// Create a context state account containing zero-knowledge proof needed
    /// for a confidential transfer instruction.
    pub async fn confidential_transfer_create_context_state_account<
        S: Signers,
        ZK: Pod + ZkProofData<U>,
        U: Pod,
    >(
        &self,
        context_state_account: &Pubkey,
        context_state_authority: &Pubkey,
        proof_data: &ZK,
        split_account_creation_and_proof_verification: bool,
        signing_keypairs: &S,
    ) -> TokenResult<T::Output> {
        let instruction_type = zk_proof_type_to_instruction(ZK::PROOF_TYPE)?;
        let space = size_of::<ProofContextState<U>>();
        let rent = self
            .client
            .get_minimum_balance_for_rent_exemption(space)
            .await
            .map_err(TokenError::Client)?;

        let context_state_info = ContextStateInfo {
            context_state_account,
            context_state_authority,
        };

        // Some proof instructions are right at the transaction size limit, but in the
        // future it might be able to support the transfer too
        if split_account_creation_and_proof_verification {
            self.process_ixs(
                &[system_instruction::create_account(
                    &self.payer.pubkey(),
                    context_state_account,
                    rent,
                    space as u64,
                    &zk_elgamal_proof_program::id(),
                )],
                signing_keypairs,
            )
            .await?;

            let blockhash = self
                .client
                .get_latest_blockhash()
                .await
                .map_err(TokenError::Client)?;

            let transaction = Transaction::new_signed_with_payer(
                &[instruction_type.encode_verify_proof(Some(context_state_info), proof_data)],
                Some(&self.payer.pubkey()),
                &[self.payer.as_ref()],
                blockhash,
            );

            self.client
                .send_transaction(&transaction)
                .await
                .map_err(TokenError::Client)
        } else {
            self.process_ixs(
                &[
                    system_instruction::create_account(
                        &self.payer.pubkey(),
                        context_state_account,
                        rent,
                        space as u64,
                        &zk_elgamal_proof_program::id(),
                    ),
                    instruction_type.encode_verify_proof(Some(context_state_info), proof_data),
                ],
                signing_keypairs,
            )
            .await
        }
    }

    /// Close a ZK Token proof program context state
    pub async fn confidential_transfer_close_context_state_account<S: Signers>(
        &self,
        context_state_account: &Pubkey,
        lamport_destination_account: &Pubkey,
        context_state_authority: &Pubkey,
        signing_keypairs: &S,
    ) -> TokenResult<T::Output> {
        let context_state_info = ContextStateInfo {
            context_state_account,
            context_state_authority,
        };

        self.process_ixs(
            &[close_context_state(
                context_state_info,
                lamport_destination_account,
            )],
            signing_keypairs,
        )
        .await
    }

    /// Transfer tokens confidentially with fee
    #[allow(clippy::too_many_arguments)]
    pub async fn confidential_transfer_transfer_with_fee<S: Signers>(
        &self,
        source_account: &Pubkey,
        destination_account: &Pubkey,
        source_authority: &Pubkey,
        equality_proof_account: Option<&ProofAccount>,
        transfer_amount_ciphertext_validity_proof_account_with_ciphertext: Option<
            &ProofAccountWithCiphertext,
        >,
        percentage_with_cap_proof_account: Option<&ProofAccount>,
        fee_ciphertext_validity_proof_account: Option<&ProofAccount>,
        range_proof_account: Option<&ProofAccount>,
        transfer_amount: u64,
        account_info: Option<TransferAccountInfo>,
        source_elgamal_keypair: &ElGamalKeypair,
        source_aes_key: &AeKey,
        destination_elgamal_pubkey: &ElGamalPubkey,
        auditor_elgamal_pubkey: Option<&ElGamalPubkey>,
        withdraw_withheld_authority_elgamal_pubkey: &ElGamalPubkey,
        fee_rate_basis_points: u16,
        maximum_fee: u64,
        signing_keypairs: &S,
    ) -> TokenResult<T::Output> {
        let signing_pubkeys = signing_keypairs.pubkeys();
        let multisig_signers = self.get_multisig_signers(source_authority, &signing_pubkeys);

        let account_info = if let Some(account_info) = account_info {
            account_info
        } else {
            let account = self.get_account_info(source_account).await?;
            let confidential_transfer_account =
                account.get_extension::<ConfidentialTransferAccount>()?;
            TransferAccountInfo::new(confidential_transfer_account)
        };

        let (
            equality_proof_data,
            transfer_amount_ciphertext_validity_proof_data_with_ciphertext,
            percentage_with_cap_proof_data,
            fee_ciphertext_validity_proof_data,
            range_proof_data,
        ) = if equality_proof_account.is_some()
            && transfer_amount_ciphertext_validity_proof_account_with_ciphertext.is_some()
            && percentage_with_cap_proof_account.is_some()
            && fee_ciphertext_validity_proof_account.is_some()
            && range_proof_account.is_some()
        {
            // is all proofs come from accounts, then skip proof generation
            (None, None, None, None, None)
        } else {
            let TransferWithFeeProofData {
                equality_proof_data,
                transfer_amount_ciphertext_validity_proof_data_with_ciphertext,
                percentage_with_cap_proof_data,
                fee_ciphertext_validity_proof_data,
                range_proof_data,
            } = account_info
                .generate_split_transfer_with_fee_proof_data(
                    transfer_amount,
                    source_elgamal_keypair,
                    source_aes_key,
                    destination_elgamal_pubkey,
                    auditor_elgamal_pubkey,
                    withdraw_withheld_authority_elgamal_pubkey,
                    fee_rate_basis_points,
                    maximum_fee,
                )
                .map_err(|_| TokenError::ProofGeneration)?;

            let equality_proof_data = equality_proof_account
                .is_none()
                .then_some(equality_proof_data);
            let transfer_amount_ciphertext_validity_proof_data_with_ciphertext =
                transfer_amount_ciphertext_validity_proof_account_with_ciphertext
                    .is_none()
                    .then_some(transfer_amount_ciphertext_validity_proof_data_with_ciphertext);
            let percentage_with_cap_proof_data = percentage_with_cap_proof_account
                .is_none()
                .then_some(percentage_with_cap_proof_data);
            let fee_ciphertext_validity_proof_data = fee_ciphertext_validity_proof_account
                .is_none()
                .then_some(fee_ciphertext_validity_proof_data);
            let range_proof_data = range_proof_account.is_none().then_some(range_proof_data);

            (
                equality_proof_data,
                transfer_amount_ciphertext_validity_proof_data_with_ciphertext,
                percentage_with_cap_proof_data,
                fee_ciphertext_validity_proof_data,
                range_proof_data,
            )
        };

        let (transfer_amount_auditor_ciphertext_lo, transfer_amount_auditor_ciphertext_hi) =
            if let Some(proof_data_with_ciphertext) =
                transfer_amount_ciphertext_validity_proof_data_with_ciphertext
            {
                (
                    proof_data_with_ciphertext.ciphertext_lo,
                    proof_data_with_ciphertext.ciphertext_hi,
                )
            } else {
                // unwrap is safe as long as either `proof_data_with_ciphertext`,
                // `proof_account_with_ciphertext` is `Some(..)`, which is guaranteed by the
                // previous check
                (
                    transfer_amount_ciphertext_validity_proof_account_with_ciphertext
                        .unwrap()
                        .ciphertext_lo,
                    transfer_amount_ciphertext_validity_proof_account_with_ciphertext
                        .unwrap()
                        .ciphertext_hi,
                )
            };

        // cannot panic as long as either `proof_data` or `proof_account` is `Some(..)`,
        // which is guaranteed by the previous check
        let equality_proof_location = Self::confidential_transfer_create_proof_location(
            equality_proof_data.as_ref(),
            equality_proof_account,
            1,
        )
        .unwrap();
        let transfer_amount_ciphertext_validity_proof_data =
            transfer_amount_ciphertext_validity_proof_data_with_ciphertext
                .map(|data| data.proof_data);
        let transfer_amount_ciphertext_validity_proof_location =
            Self::confidential_transfer_create_proof_location(
                transfer_amount_ciphertext_validity_proof_data.as_ref(),
                transfer_amount_ciphertext_validity_proof_account_with_ciphertext
                    .map(|account| &account.proof_account),
                2,
            )
            .unwrap();
        let fee_sigma_proof_location = Self::confidential_transfer_create_proof_location(
            percentage_with_cap_proof_data.as_ref(),
            percentage_with_cap_proof_account,
            3,
        )
        .unwrap();
        let fee_ciphertext_validity_proof_location =
            Self::confidential_transfer_create_proof_location(
                fee_ciphertext_validity_proof_data.as_ref(),
                fee_ciphertext_validity_proof_account,
                4,
            )
            .unwrap();
        let range_proof_location = Self::confidential_transfer_create_proof_location(
            range_proof_data.as_ref(),
            range_proof_account,
            5,
        )
        .unwrap();

        let new_decryptable_available_balance = account_info
            .new_decryptable_available_balance(transfer_amount, source_aes_key)
            .map_err(|_| TokenError::AccountDecryption)?;

        let mut instructions = confidential_transfer::instruction::transfer_with_fee(
            &self.program_id,
            source_account,
            self.get_address(),
            destination_account,
            new_decryptable_available_balance.into(),
            &transfer_amount_auditor_ciphertext_lo,
            &transfer_amount_auditor_ciphertext_hi,
            source_authority,
            &multisig_signers,
            equality_proof_location,
            transfer_amount_ciphertext_validity_proof_location,
            fee_sigma_proof_location,
            fee_ciphertext_validity_proof_location,
            range_proof_location,
        )?;
        offchain::add_extra_account_metas(
            &mut instructions[0],
            source_account,
            self.get_address(),
            destination_account,
            source_authority,
            u64::MAX,
            |address| {
                self.client
                    .get_account(address)
                    .map_ok(|opt| opt.map(|acc| acc.data))
            },
        )
        .await
        .map_err(|_| TokenError::AccountNotFound)?;
        self.process_ixs(&instructions, signing_keypairs).await
    }

    /// Applies the confidential transfer pending balance to the available
    /// balance
    pub async fn confidential_transfer_apply_pending_balance<S: Signers>(
        &self,
        account: &Pubkey,
        authority: &Pubkey,
        account_info: Option<ApplyPendingBalanceAccountInfo>,
        elgamal_secret_key: &ElGamalSecretKey,
        aes_key: &AeKey,
        signing_keypairs: &S,
    ) -> TokenResult<T::Output> {
        let signing_pubkeys = signing_keypairs.pubkeys();
        let multisig_signers = self.get_multisig_signers(authority, &signing_pubkeys);

        let account_info = if let Some(account_info) = account_info {
            account_info
        } else {
            let account = self.get_account_info(account).await?;
            let confidential_transfer_account =
                account.get_extension::<ConfidentialTransferAccount>()?;
            ApplyPendingBalanceAccountInfo::new(confidential_transfer_account)
        };

        let expected_pending_balance_credit_counter = account_info.pending_balance_credit_counter();
        let new_decryptable_available_balance = account_info
            .new_decryptable_available_balance(elgamal_secret_key, aes_key)
            .map_err(|_| TokenError::AccountDecryption)?;

        self.process_ixs(
            &[confidential_transfer::instruction::apply_pending_balance(
                &self.program_id,
                account,
                expected_pending_balance_credit_counter,
                new_decryptable_available_balance.into(),
                authority,
                &multisig_signers,
            )?],
            signing_keypairs,
        )
        .await
    }

    /// Enable confidential transfer `Deposit` and `Transfer` instructions for a
    /// token account
    pub async fn confidential_transfer_enable_confidential_credits<S: Signers>(
        &self,
        account: &Pubkey,
        authority: &Pubkey,
        signing_keypairs: &S,
    ) -> TokenResult<T::Output> {
        let signing_pubkeys = signing_keypairs.pubkeys();
        let multisig_signers = self.get_multisig_signers(authority, &signing_pubkeys);

        self.process_ixs(
            &[
                confidential_transfer::instruction::enable_confidential_credits(
                    &self.program_id,
                    account,
                    authority,
                    &multisig_signers,
                )?,
            ],
            signing_keypairs,
        )
        .await
    }

    /// Disable confidential transfer `Deposit` and `Transfer` instructions for
    /// a token account
    pub async fn confidential_transfer_disable_confidential_credits<S: Signers>(
        &self,
        account: &Pubkey,
        authority: &Pubkey,
        signing_keypairs: &S,
    ) -> TokenResult<T::Output> {
        let signing_pubkeys = signing_keypairs.pubkeys();
        let multisig_signers = self.get_multisig_signers(authority, &signing_pubkeys);

        self.process_ixs(
            &[
                confidential_transfer::instruction::disable_confidential_credits(
                    &self.program_id,
                    account,
                    authority,
                    &multisig_signers,
                )?,
            ],
            signing_keypairs,
        )
        .await
    }

    /// Enable a confidential extension token account to receive
    /// non-confidential payments
    pub async fn confidential_transfer_enable_non_confidential_credits<S: Signers>(
        &self,
        account: &Pubkey,
        authority: &Pubkey,
        signing_keypairs: &S,
    ) -> TokenResult<T::Output> {
        let signing_pubkeys = signing_keypairs.pubkeys();
        let multisig_signers = self.get_multisig_signers(authority, &signing_pubkeys);

        self.process_ixs(
            &[
                confidential_transfer::instruction::enable_non_confidential_credits(
                    &self.program_id,
                    account,
                    authority,
                    &multisig_signers,
                )?,
            ],
            signing_keypairs,
        )
        .await
    }

    /// Disable non-confidential payments for a confidential extension token
    /// account
    pub async fn confidential_transfer_disable_non_confidential_credits<S: Signers>(
        &self,
        account: &Pubkey,
        authority: &Pubkey,
        signing_keypairs: &S,
    ) -> TokenResult<T::Output> {
        let signing_pubkeys = signing_keypairs.pubkeys();
        let multisig_signers = self.get_multisig_signers(authority, &signing_pubkeys);

        self.process_ixs(
            &[
                confidential_transfer::instruction::disable_non_confidential_credits(
                    &self.program_id,
                    account,
                    authority,
                    &multisig_signers,
                )?,
            ],
            signing_keypairs,
        )
        .await
    }

    /// Withdraw withheld confidential tokens from mint
    #[allow(clippy::too_many_arguments)]
    pub async fn confidential_transfer_withdraw_withheld_tokens_from_mint<S: Signers>(
        &self,
        destination_account: &Pubkey,
        withdraw_withheld_authority: &Pubkey,
        proof_account: Option<&ProofAccount>,
        withheld_tokens_info: Option<WithheldTokensInfo>,
        withdraw_withheld_authority_elgamal_keypair: &ElGamalKeypair,
        destination_elgamal_pubkey: &ElGamalPubkey,
        new_decryptable_available_balance: &DecryptableBalance,
        signing_keypairs: &S,
    ) -> TokenResult<T::Output> {
        let signing_pubkeys = signing_keypairs.pubkeys();
        let multisig_signers =
            self.get_multisig_signers(withdraw_withheld_authority, &signing_pubkeys);

        let account_info = if let Some(account_info) = withheld_tokens_info {
            account_info
        } else {
            let mint_info = self.get_mint_info().await?;
            let confidential_transfer_fee_config =
                mint_info.get_extension::<ConfidentialTransferFeeConfig>()?;
            WithheldTokensInfo::new(&confidential_transfer_fee_config.withheld_amount)
        };

        let proof_data = if proof_account.is_some() {
            None
        } else {
            Some(
                account_info
                    .generate_proof_data(
                        withdraw_withheld_authority_elgamal_keypair,
                        destination_elgamal_pubkey,
                    )
                    .map_err(|_| TokenError::ProofGeneration)?,
            )
        };

        // cannot panic as long as either `proof_data` or `proof_account` is `Some(..)`,
        // which is guaranteed by the previous check
        let proof_location = Self::confidential_transfer_create_proof_location(
            proof_data.as_ref(),
            proof_account,
            1,
        )
        .unwrap();

        self.process_ixs(
            &confidential_transfer_fee::instruction::withdraw_withheld_tokens_from_mint(
                &self.program_id,
                &self.pubkey,
                destination_account,
                new_decryptable_available_balance,
                withdraw_withheld_authority,
                &multisig_signers,
                proof_location,
            )?,
            signing_keypairs,
        )
        .await
    }

    /// Withdraw withheld confidential tokens from accounts
    #[allow(clippy::too_many_arguments)]
    pub async fn confidential_transfer_withdraw_withheld_tokens_from_accounts<S: Signers>(
        &self,
        destination_account: &Pubkey,
        withdraw_withheld_authority: &Pubkey,
        proof_account: Option<&ProofAccount>,
        withheld_tokens_info: Option<WithheldTokensInfo>,
        withdraw_withheld_authority_elgamal_keypair: &ElGamalKeypair,
        destination_elgamal_pubkey: &ElGamalPubkey,
        new_decryptable_available_balance: &DecryptableBalance,
        sources: &[&Pubkey],
        signing_keypairs: &S,
    ) -> TokenResult<T::Output> {
        let signing_pubkeys = signing_keypairs.pubkeys();
        let multisig_signers =
            self.get_multisig_signers(withdraw_withheld_authority, &signing_pubkeys);

        let account_info = if let Some(account_info) = withheld_tokens_info {
            account_info
        } else {
            let futures = sources.iter().map(|source| self.get_account_info(source));
            let sources_extensions = join_all(futures).await;

            let mut aggregate_withheld_amount = ElGamalCiphertext::default();
            for source_extension in sources_extensions {
                let withheld_amount: ElGamalCiphertext = source_extension?
                    .get_extension::<ConfidentialTransferFeeAmount>()?
                    .withheld_amount
                    .try_into()
                    .map_err(|_| TokenError::AccountDecryption)?;
                aggregate_withheld_amount = aggregate_withheld_amount + withheld_amount;
            }

            WithheldTokensInfo::new(&aggregate_withheld_amount.into())
        };

        let proof_data = if proof_account.is_some() {
            None
        } else {
            Some(
                account_info
                    .generate_proof_data(
                        withdraw_withheld_authority_elgamal_keypair,
                        destination_elgamal_pubkey,
                    )
                    .map_err(|_| TokenError::ProofGeneration)?,
            )
        };

        // cannot panic as long as either `proof_data` or `proof_account` is `Some(..)`,
        // which is guaranteed by the previous check
        let proof_location = Self::confidential_transfer_create_proof_location(
            proof_data.as_ref(),
            proof_account,
            1,
        )
        .unwrap();

        self.process_ixs(
            &confidential_transfer_fee::instruction::withdraw_withheld_tokens_from_accounts(
                &self.program_id,
                &self.pubkey,
                destination_account,
                new_decryptable_available_balance,
                withdraw_withheld_authority,
                &multisig_signers,
                sources,
                proof_location,
            )?,
            signing_keypairs,
        )
        .await
    }

    /// Harvest withheld confidential tokens to mint
    pub async fn confidential_transfer_harvest_withheld_tokens_to_mint(
        &self,
        sources: &[&Pubkey],
    ) -> TokenResult<T::Output> {
        self.process_ixs::<[&dyn Signer; 0]>(
            &[
                confidential_transfer_fee::instruction::harvest_withheld_tokens_to_mint(
                    &self.program_id,
                    &self.pubkey,
                    sources,
                )?,
            ],
            &[],
        )
        .await
    }

    /// Enable harvest of confidential fees to mint
    pub async fn confidential_transfer_enable_harvest_to_mint<S: Signers>(
        &self,
        withdraw_withheld_authority: &Pubkey,
        signing_keypairs: &S,
    ) -> TokenResult<T::Output> {
        let signing_pubkeys = signing_keypairs.pubkeys();
        let multisig_signers =
            self.get_multisig_signers(withdraw_withheld_authority, &signing_pubkeys);

        self.process_ixs(
            &[
                confidential_transfer_fee::instruction::enable_harvest_to_mint(
                    &self.program_id,
                    &self.pubkey,
                    withdraw_withheld_authority,
                    &multisig_signers,
                )?,
            ],
            signing_keypairs,
        )
        .await
    }

    /// Disable harvest of confidential fees to mint
    pub async fn confidential_transfer_disable_harvest_to_mint<S: Signers>(
        &self,
        withdraw_withheld_authority: &Pubkey,
        signing_keypairs: &S,
    ) -> TokenResult<T::Output> {
        let signing_pubkeys = signing_keypairs.pubkeys();
        let multisig_signers =
            self.get_multisig_signers(withdraw_withheld_authority, &signing_pubkeys);

        self.process_ixs(
            &[
                confidential_transfer_fee::instruction::disable_harvest_to_mint(
                    &self.program_id,
                    &self.pubkey,
                    withdraw_withheld_authority,
                    &multisig_signers,
                )?,
            ],
            signing_keypairs,
        )
        .await
    }

    // Creates `ProofLocation` from proof data and `ProofAccount`. If both
    // `proof_data` and `proof_account` are `None`, then the result is `None`.
    fn confidential_transfer_create_proof_location<'a, ZK: ZkProofData<U>, U: Pod>(
        proof_data: Option<&'a ZK>,
        proof_account: Option<&'a ProofAccount>,
        instruction_offset: i8,
    ) -> Option<ProofLocation<'a, ZK>> {
        if let Some(proof_data) = proof_data {
            Some(ProofLocation::InstructionOffset(
                instruction_offset.try_into().unwrap(),
                ProofData::InstructionData(proof_data),
            ))
        } else if let Some(proof_account) = proof_account {
            match proof_account {
                ProofAccount::ContextAccount(context_state_account) => {
                    Some(ProofLocation::ContextStateAccount(context_state_account))
                }
                ProofAccount::RecordAccount(record_account, data_offset) => {
                    Some(ProofLocation::InstructionOffset(
                        instruction_offset.try_into().unwrap(),
                        ProofData::RecordAccount(record_account, *data_offset),
                    ))
                }
            }
        } else {
            None
        }
    }

    pub async fn withdraw_excess_lamports<S: Signers>(
        &self,
        source: &Pubkey,
        destination: &Pubkey,
        authority: &Pubkey,
        signing_keypairs: &S,
    ) -> TokenResult<T::Output> {
        let signing_pubkeys = signing_keypairs.pubkeys();
        let multisig_signers = self.get_multisig_signers(authority, &signing_pubkeys);

        self.process_ixs(
            &[spl_token_2022::instruction::withdraw_excess_lamports(
                &self.program_id,
                source,
                destination,
                authority,
                &multisig_signers,
            )?],
            signing_keypairs,
        )
        .await
    }

    /// Initialize token-metadata on a mint
    pub async fn token_metadata_initialize<S: Signers>(
        &self,
        update_authority: &Pubkey,
        mint_authority: &Pubkey,
        name: String,
        symbol: String,
        uri: String,
        signing_keypairs: &S,
    ) -> TokenResult<T::Output> {
        self.process_ixs(
            &[spl_token_metadata_interface::instruction::initialize(
                &self.program_id,
                &self.pubkey,
                update_authority,
                &self.pubkey,
                mint_authority,
                name,
                symbol,
                uri,
            )],
            signing_keypairs,
        )
        .await
    }

    async fn get_additional_rent_for_new_metadata(
        &self,
        token_metadata: &TokenMetadata,
    ) -> TokenResult<u64> {
        let account = self.get_account(self.pubkey).await?;
        let account_lamports = account.lamports;
        let mint_state = self.unpack_mint_info(account)?;
        let new_account_len = mint_state
            .try_get_new_account_len_for_variable_len_extension::<TokenMetadata>(token_metadata)?;
        let new_rent_exempt_minimum = self
            .client
            .get_minimum_balance_for_rent_exemption(new_account_len)
            .await
            .map_err(TokenError::Client)?;
        Ok(new_rent_exempt_minimum.saturating_sub(account_lamports))
    }

    /// Initialize token-metadata on a mint
    #[allow(clippy::too_many_arguments)]
    pub async fn token_metadata_initialize_with_rent_transfer<S: Signers>(
        &self,
        payer: &Pubkey,
        update_authority: &Pubkey,
        mint_authority: &Pubkey,
        name: String,
        symbol: String,
        uri: String,
        signing_keypairs: &S,
    ) -> TokenResult<T::Output> {
        let token_metadata = TokenMetadata {
            name,
            symbol,
            uri,
            ..Default::default()
        };
        let additional_lamports = self
            .get_additional_rent_for_new_metadata(&token_metadata)
            .await?;
        let mut instructions = vec![];
        if additional_lamports > 0 {
            instructions.push(system_instruction::transfer(
                payer,
                &self.pubkey,
                additional_lamports,
            ));
        }
        instructions.push(spl_token_metadata_interface::instruction::initialize(
            &self.program_id,
            &self.pubkey,
            update_authority,
            &self.pubkey,
            mint_authority,
            token_metadata.name,
            token_metadata.symbol,
            token_metadata.uri,
        ));
        self.process_ixs(&instructions, signing_keypairs).await
    }

    /// Update a token-metadata field on a mint
    pub async fn token_metadata_update_field<S: Signers>(
        &self,
        update_authority: &Pubkey,
        field: Field,
        value: String,
        signing_keypairs: &S,
    ) -> TokenResult<T::Output> {
        self.process_ixs(
            &[spl_token_metadata_interface::instruction::update_field(
                &self.program_id,
                &self.pubkey,
                update_authority,
                field,
                value,
            )],
            signing_keypairs,
        )
        .await
    }

    async fn get_additional_rent_for_updated_metadata(
        &self,
        field: Field,
        value: String,
    ) -> TokenResult<u64> {
        let account = self.get_account(self.pubkey).await?;
        let account_lamports = account.lamports;
        let mint_state = self.unpack_mint_info(account)?;
        let mut token_metadata = mint_state.get_variable_len_extension::<TokenMetadata>()?;
        token_metadata.update(field, value);
        let new_account_len = mint_state
            .try_get_new_account_len_for_variable_len_extension::<TokenMetadata>(&token_metadata)?;
        let new_rent_exempt_minimum = self
            .client
            .get_minimum_balance_for_rent_exemption(new_account_len)
            .await
            .map_err(TokenError::Client)?;
        Ok(new_rent_exempt_minimum.saturating_sub(account_lamports))
    }

    /// Update a token-metadata field on a mint. Includes a transfer for any
    /// additional rent-exempt SOL required.
    #[allow(clippy::too_many_arguments)]
    pub async fn token_metadata_update_field_with_rent_transfer<S: Signers>(
        &self,
        payer: &Pubkey,
        update_authority: &Pubkey,
        field: Field,
        value: String,
        transfer_lamports: Option<u64>,
        signing_keypairs: &S,
    ) -> TokenResult<T::Output> {
        let additional_lamports = if let Some(transfer_lamports) = transfer_lamports {
            transfer_lamports
        } else {
            self.get_additional_rent_for_updated_metadata(field.clone(), value.clone())
                .await?
        };
        let mut instructions = vec![];
        if additional_lamports > 0 {
            instructions.push(system_instruction::transfer(
                payer,
                &self.pubkey,
                additional_lamports,
            ));
        }
        instructions.push(spl_token_metadata_interface::instruction::update_field(
            &self.program_id,
            &self.pubkey,
            update_authority,
            field,
            value,
        ));
        self.process_ixs(&instructions, signing_keypairs).await
    }

    /// Update the token-metadata authority in a mint
    pub async fn token_metadata_update_authority<S: Signers>(
        &self,
        current_authority: &Pubkey,
        new_authority: Option<Pubkey>,
        signing_keypairs: &S,
    ) -> TokenResult<T::Output> {
        self.process_ixs(
            &[spl_token_metadata_interface::instruction::update_authority(
                &self.program_id,
                &self.pubkey,
                current_authority,
                new_authority.try_into()?,
            )],
            signing_keypairs,
        )
        .await
    }

    /// Remove a token-metadata field on a mint
    pub async fn token_metadata_remove_key<S: Signers>(
        &self,
        update_authority: &Pubkey,
        key: String,
        idempotent: bool,
        signing_keypairs: &S,
    ) -> TokenResult<T::Output> {
        self.process_ixs(
            &[spl_token_metadata_interface::instruction::remove_key(
                &self.program_id,
                &self.pubkey,
                update_authority,
                key,
                idempotent,
            )],
            signing_keypairs,
        )
        .await
    }

    /// Initialize token-group on a mint
    pub async fn token_group_initialize<S: Signers>(
        &self,
        mint_authority: &Pubkey,
        update_authority: &Pubkey,
        max_size: u64,
        signing_keypairs: &S,
    ) -> TokenResult<T::Output> {
        self.process_ixs(
            &[spl_token_group_interface::instruction::initialize_group(
                &self.program_id,
                &self.pubkey,
                &self.pubkey,
                mint_authority,
                Some(*update_authority),
                max_size,
            )],
            signing_keypairs,
        )
        .await
    }

    async fn get_additional_rent_for_fixed_len_extension<V: Extension + Pod>(
        &self,
    ) -> TokenResult<u64> {
        let account = self.get_account(self.pubkey).await?;
        let account_lamports = account.lamports;
        let mint_state = self.unpack_mint_info(account)?;
        if mint_state.get_extension::<V>().is_ok() {
            Ok(0)
        } else {
            let new_account_len = mint_state.try_get_new_account_len::<V>()?;
            let new_rent_exempt_minimum = self
                .client
                .get_minimum_balance_for_rent_exemption(new_account_len)
                .await
                .map_err(TokenError::Client)?;
            Ok(new_rent_exempt_minimum.saturating_sub(account_lamports))
        }
    }

    /// Initialize token-group on a mint
    pub async fn token_group_initialize_with_rent_transfer<S: Signers>(
        &self,
        payer: &Pubkey,
        mint_authority: &Pubkey,
        update_authority: &Pubkey,
        max_size: u64,
        signing_keypairs: &S,
    ) -> TokenResult<T::Output> {
        let additional_lamports = self
            .get_additional_rent_for_fixed_len_extension::<TokenGroup>()
            .await?;
        let mut instructions = vec![];
        if additional_lamports > 0 {
            instructions.push(system_instruction::transfer(
                payer,
                &self.pubkey,
                additional_lamports,
            ));
        }
        instructions.push(spl_token_group_interface::instruction::initialize_group(
            &self.program_id,
            &self.pubkey,
            &self.pubkey,
            mint_authority,
            Some(*update_authority),
            max_size,
        ));
        self.process_ixs(&instructions, signing_keypairs).await
    }

    /// Update a token-group max size on a mint
    pub async fn token_group_update_max_size<S: Signers>(
        &self,
        update_authority: &Pubkey,
        new_max_size: u64,
        signing_keypairs: &S,
    ) -> TokenResult<T::Output> {
        self.process_ixs(
            &[
                spl_token_group_interface::instruction::update_group_max_size(
                    &self.program_id,
                    &self.pubkey,
                    update_authority,
                    new_max_size,
                ),
            ],
            signing_keypairs,
        )
        .await
    }

    /// Update the token-group authority in a mint
    pub async fn token_group_update_authority<S: Signers>(
        &self,
        current_authority: &Pubkey,
        new_authority: Option<Pubkey>,
        signing_keypairs: &S,
    ) -> TokenResult<T::Output> {
        self.process_ixs(
            &[
                spl_token_group_interface::instruction::update_group_authority(
                    &self.program_id,
                    &self.pubkey,
                    current_authority,
                    new_authority,
                ),
            ],
            signing_keypairs,
        )
        .await
    }

    /// Initialize a token-group member on a mint
    pub async fn token_group_initialize_member<S: Signers>(
        &self,
        mint_authority: &Pubkey,
        group_mint: &Pubkey,
        group_update_authority: &Pubkey,
        signing_keypairs: &S,
    ) -> TokenResult<T::Output> {
        self.process_ixs(
            &[spl_token_group_interface::instruction::initialize_member(
                &self.program_id,
                &self.pubkey,
                &self.pubkey,
                mint_authority,
                group_mint,
                group_update_authority,
            )],
            signing_keypairs,
        )
        .await
    }

    /// Initialize a token-group member on a mint
    #[allow(clippy::too_many_arguments)]
    pub async fn token_group_initialize_member_with_rent_transfer<S: Signers>(
        &self,
        payer: &Pubkey,
        mint_authority: &Pubkey,
        group_mint: &Pubkey,
        group_update_authority: &Pubkey,
        signing_keypairs: &S,
    ) -> TokenResult<T::Output> {
        let additional_lamports = self
            .get_additional_rent_for_fixed_len_extension::<TokenGroupMember>()
            .await?;
        let mut instructions = vec![];
        if additional_lamports > 0 {
            instructions.push(system_instruction::transfer(
                payer,
                &self.pubkey,
                additional_lamports,
            ));
        }
        instructions.push(spl_token_group_interface::instruction::initialize_member(
            &self.program_id,
            &self.pubkey,
            &self.pubkey,
            mint_authority,
            group_mint,
            group_update_authority,
        ));
        self.process_ixs(&instructions, signing_keypairs).await
    }

    pub async fn auditor_elgamal_pubkey(&self) -> TokenResult<Option<ElGamalPubkey>> {
        Ok(Into::<Option<PodElGamalPubkey>>::into(
            self.get_mint_info()
                .await?
                .get_extension::<ConfidentialTransferMint>()?
                .auditor_elgamal_pubkey,
        )
        .map(|pk| TryInto::<ElGamalPubkey>::try_into(pk).unwrap()))
    }

    pub async fn account_elgamal_pubkey(&self, account: &Pubkey) -> TokenResult<ElGamalPubkey> {
        TryInto::<ElGamalPubkey>::try_into(
            self.get_account_info(account)
                .await?
                .get_extension::<ConfidentialTransferAccount>()?
                .elgamal_pubkey,
        )
        .map_err(|_| TokenError::Program(ProgramError::InvalidAccountData))
    }

    /// Mint SPL Tokens into the pending balance of a confidential token account
    #[allow(clippy::too_many_arguments)]
    pub async fn confidential_mint<S: Signers>(
        &self,
        account: &Pubkey,
        authority: &Pubkey,
        supply_elgamal_pubkey: Option<ElGamalPubkey>,
        equality_proof_account: Option<&ProofAccount>,
        ciphertext_validity_proof_account: Option<&ProofAccount>,
        range_proof_account: Option<&ProofAccount>,
        new_decryptable_supply: AeCiphertext,
        signing_keypairs: &S,
    ) -> TokenResult<T::Output> {
        let signing_pubkeys = signing_keypairs.pubkeys();
        let multisig_signers = self.get_multisig_signers(authority, &signing_pubkeys);

        if !([
            equality_proof_account,
            ciphertext_validity_proof_account,
            range_proof_account,
        ]
        .iter()
        .all(|proof_account| proof_account.is_some()))
        {
            return Err(TokenError::ProofGeneration);
        }
        // cannot panic as long as either `proof_data` or `proof_account` is `Some(..)`,
        // which is guaranteed by the previous check
        let equality_proof_location =
            Self::confidential_transfer_create_proof_location(None, equality_proof_account, 1)
                .unwrap();
        let ciphertext_validity_proof_location = Self::confidential_transfer_create_proof_location(
            None,
            ciphertext_validity_proof_account,
            2,
        )
        .unwrap();
        let range_proof_location =
            Self::confidential_transfer_create_proof_location(None, range_proof_account, 3)
                .unwrap();

        self.process_ixs(
            &confidential_mint_burn::instruction::confidential_mint_with_split_proofs(
                &self.program_id,
                account,
                &self.pubkey,
                supply_elgamal_pubkey,
                authority,
                &multisig_signers,
                equality_proof_location,
                ciphertext_validity_proof_location,
                range_proof_location,
                new_decryptable_supply,
            )?,
            signing_keypairs,
        )
        .await
    }

    /// Burn SPL Tokens from the available balance of a confidential token
    /// account
    #[allow(clippy::too_many_arguments)]
    pub async fn confidential_burn<S: Signers>(
        &self,
        ata_pubkey: &Pubkey,
        authority: &Pubkey,
        equality_proof_account: Option<&ProofAccount>,
        ciphertext_validity_proof_account: Option<&ProofAccount>,
        range_proof_account: Option<&ProofAccount>,
        amount: u64,
        supply_elgamal_pubkey: Option<ElGamalPubkey>,
        aes_key: &AeKey,
        signing_keypairs: &S,
    ) -> TokenResult<T::Output> {
        let signing_pubkeys = signing_keypairs.pubkeys();
        let multisig_signers = self.get_multisig_signers(authority, &signing_pubkeys);

        let account = self.get_account_info(ata_pubkey).await?;
        let confidential_transfer_account =
            account.get_extension::<ConfidentialTransferAccount>()?;
        let account_info = TransferAccountInfo::new(confidential_transfer_account);

        let new_decryptable_available_balance = account_info
            .new_decryptable_available_balance(amount, aes_key)
            .map_err(|_| TokenError::AccountDecryption)?;

        if !([
            equality_proof_account,
            ciphertext_validity_proof_account,
            range_proof_account,
        ]
        .iter()
        .all(|proof_account| proof_account.is_some()))
        {
            return Err(TokenError::ProofGeneration);
        }
        // cannot panic as long as either `proof_data` or `proof_account` is `Some(..)`,
        // which is guaranteed by the previous check
        let equality_proof_location =
            Self::confidential_transfer_create_proof_location(None, equality_proof_account, 1)
                .unwrap();
        let ciphertext_validity_proof_location = Self::confidential_transfer_create_proof_location(
            None,
            ciphertext_validity_proof_account,
            2,
        )
        .unwrap();
        let range_proof_location =
            Self::confidential_transfer_create_proof_location(None, range_proof_account, 3)
                .unwrap();

        self.process_ixs(
            &confidential_mint_burn::instruction::confidential_burn_with_split_proofs(
                &self.program_id,
                ata_pubkey,
                &self.pubkey,
                supply_elgamal_pubkey,
                new_decryptable_available_balance.into(),
                authority,
                &multisig_signers,
                equality_proof_location,
                ciphertext_validity_proof_location,
                range_proof_location,
            )?,
            signing_keypairs,
        )
        .await
    }

    /// Fetch confidential balance for token account
    #[allow(clippy::too_many_arguments)]
    pub async fn confidential_balance(
        &self,
        token_account: &Pubkey,
        elgamal_keypair: &ElGamalKeypair,
        aes_key: &AeKey,
    ) -> TokenResult<(u64, u64)> {
        let account = self.get_account_info(token_account).await?;
        let confidential_transfer_account =
            account.get_extension::<ConfidentialTransferAccount>()?;

        let decryptable_available_balance = confidential_transfer_account
            .decryptable_available_balance
            .try_into()
            .map_err(|_| Token2022Error::MalformedCiphertext)?;
        let available_balance = aes_key
            .decrypt(&decryptable_available_balance)
            .ok_or(Token2022Error::AccountDecryption)?;

        let pending_balance_lo = confidential_transfer_account
            .pending_balance_lo
            .try_into()
            .map_err(|_| Token2022Error::MalformedCiphertext)?;
        let decrypted_pending_balance_lo = elgamal_keypair
            .secret()
            .decrypt_u32(&pending_balance_lo)
            .ok_or(Token2022Error::AccountDecryption)?;

        let pending_balance_hi = confidential_transfer_account
            .pending_balance_hi
            .try_into()
            .map_err(|_| Token2022Error::MalformedCiphertext)?;
        let decrypted_pending_balance_hi = elgamal_keypair
            .secret()
            .decrypt_u32(&pending_balance_hi)
            .ok_or(Token2022Error::AccountDecryption)?;
        let pending_balance =
            combine_balances(decrypted_pending_balance_lo, decrypted_pending_balance_hi)
                .ok_or(Token2022Error::AccountDecryption)?;

        Ok((available_balance, pending_balance))
    }

    /// Burn SPL Tokens from the available balance of a confidential token
    /// account
    #[allow(clippy::too_many_arguments)]
    pub async fn confidential_supply(
        &self,
        supply_elgamal_keypair: &ElGamalKeypair,
        supply_aes_key: &AeKey,
    ) -> Result<u64, TokenError> {
        let mint = self.get_mint_info().await?;
        let mint_burn_extension = mint.get_extension::<ConfidentialMintBurn>()?;
        let supply_account_info = SupplyAccountInfo::new(mint_burn_extension);

        Ok(supply_account_info.decrypt_current_supply(supply_aes_key, supply_elgamal_keypair)?)
    }

    pub async fn supply_elgamal_pubkey(&self) -> TokenResult<Option<ElGamalPubkey>> {
        Ok(Into::<Option<PodElGamalPubkey>>::into(
            self.get_mint_info()
                .await?
                .get_extension::<ConfidentialMintBurn>()?
                .supply_elgamal_pubkey,
        )
        .map(|pk| TryInto::<ElGamalPubkey>::try_into(pk).unwrap()))
    }

    /// Rotate the elgamal pubkey encrypting the confidential supply
    #[allow(clippy::too_many_arguments)]
    pub async fn rotate_supply_elgamal<S: Signers>(
        &self,
        authority: &Pubkey,
        new_supply_elgamal_keypair: &ElGamalKeypair,
        signing_keypairs: &S,
        proof_data: CiphertextCiphertextEqualityProofData,
    ) -> TokenResult<T::Output> {
        let signing_pubkeys = signing_keypairs.pubkeys();
        let multisig_signers = self.get_multisig_signers(authority, &signing_pubkeys);

        let equality_proof_location =
            Self::confidential_transfer_create_proof_location(Some(&proof_data), None, 1).unwrap();

        self.process_ixs(
            &confidential_mint_burn::instruction::rotate_supply_elgamal_pubkey(
                &self.program_id,
                self.get_address(),
                authority,
                &multisig_signers,
                *new_supply_elgamal_keypair.pubkey(),
                equality_proof_location,
            )?,
            signing_keypairs,
        )
        .await
    }
}

/// Calculates the maximum chunk size for a zero-knowledge proof record
/// instruction to fit inside a single transaction.
fn calculate_record_max_chunk_size<F>(
    create_record_instructions: F,
    first_instruction: bool,
) -> usize
where
    F: Fn(bool, &[u8], u64) -> Vec<Instruction>,
{
    let ixs = create_record_instructions(first_instruction, &[], 0);
    let message = Message::new_with_blockhash(&ixs, Some(&Pubkey::default()), &Hash::default());
    let tx_size = bincode::serialized_size(&Transaction {
        signatures: vec![Signature::default(); message.header.num_required_signatures as usize],
        message,
    })
    .unwrap() as usize;
    PACKET_DATA_SIZE.saturating_sub(tx_size).saturating_sub(1)
}<|MERGE_RESOLUTION|>--- conflicted
+++ resolved
@@ -56,17 +56,14 @@
             encryption::{
                 auth_encryption::{AeCiphertext, AeKey},
                 elgamal::{ElGamalCiphertext, ElGamalKeypair, ElGamalPubkey, ElGamalSecretKey},
-<<<<<<< HEAD
-                pod::{auth_encryption::PodAeCiphertext, elgamal::PodElGamalPubkey},
-=======
-                pod::elgamal::{PodElGamalCiphertext, PodElGamalPubkey},
->>>>>>> 1253bf06
+                pod::{
+                    auth_encryption::PodAeCiphertext,
+                    elgamal::{PodElGamalCiphertext, PodElGamalPubkey},
+                },
             },
             zk_elgamal_proof_program::{
                 self,
                 instruction::{close_context_state, ContextStateInfo},
-                proof_data::*,
-                state::ProofContextState,
             },
         },
         state::{Account, AccountState, Mint, Multisig},
@@ -205,9 +202,8 @@
         member_address: Option<Pubkey>,
     },
     ConfidentialMintBurnMint {
-        authority: Pubkey,
-        confidential_supply_pubkey: Option<PodElGamalPubkey>,
-        decryptable_supply: Option<PodAeCiphertext>,
+        confidential_supply_pubkey: PodElGamalPubkey,
+        decryptable_supply: PodAeCiphertext,
     },
 }
 impl ExtensionInitializationParams {
@@ -339,13 +335,11 @@
                 member_address,
             ),
             Self::ConfidentialMintBurnMint {
-                authority,
                 confidential_supply_pubkey,
                 decryptable_supply,
             } => confidential_mint_burn::instruction::initialize_mint(
                 token_program_id,
                 mint,
-                authority,
                 confidential_supply_pubkey,
                 decryptable_supply,
             ),
@@ -3570,7 +3564,7 @@
         authority: &Pubkey,
         supply_elgamal_pubkey: Option<ElGamalPubkey>,
         equality_proof_account: Option<&ProofAccount>,
-        ciphertext_validity_proof_account: Option<&ProofAccount>,
+        ciphertext_validity_proof_account_with_ciphertext: Option<&ProofAccountWithCiphertext>,
         range_proof_account: Option<&ProofAccount>,
         new_decryptable_supply: AeCiphertext,
         signing_keypairs: &S,
@@ -3578,14 +3572,130 @@
         let signing_pubkeys = signing_keypairs.pubkeys();
         let multisig_signers = self.get_multisig_signers(authority, &signing_pubkeys);
 
-        if !([
-            equality_proof_account,
-            ciphertext_validity_proof_account,
-            range_proof_account,
-        ]
-        .iter()
-        .all(|proof_account| proof_account.is_some()))
+        let (transfer_amount_auditor_ciphertext_lo, transfer_amount_auditor_ciphertext_hi) =
+            if let Some(proof_data_with_ciphertext) =
+                ciphertext_validity_proof_account_with_ciphertext
+            {
+                (
+                    proof_data_with_ciphertext.ciphertext_lo,
+                    proof_data_with_ciphertext.ciphertext_hi,
+                )
+            } else {
+                // unwrap is safe as long as either `proof_data_with_ciphertext`,
+                // `proof_account_with_ciphertext` is `Some(..)`, which is guaranteed by the
+                // previous check
+                (
+                    ciphertext_validity_proof_account_with_ciphertext
+                        .unwrap()
+                        .ciphertext_lo,
+                    ciphertext_validity_proof_account_with_ciphertext
+                        .unwrap()
+                        .ciphertext_hi,
+                )
+            };
+
+        if !([equality_proof_account, range_proof_account]
+            .iter()
+            .all(|proof_account| proof_account.is_some()))
         {
+            return Err(TokenError::ProofGeneration);
+        }
+        if ciphertext_validity_proof_account_with_ciphertext.is_none() {
+            return Err(TokenError::ProofGeneration);
+        }
+
+        // cannot panic as long as either `proof_data` or `proof_account` is `Some(..)`,
+        // which is guaranteed by the previous check
+        let equality_proof_location =
+            Self::confidential_transfer_create_proof_location(None, equality_proof_account, 1)
+                .unwrap();
+        let ciphertext_validity_proof_location = Self::confidential_transfer_create_proof_location(
+            None,
+            ciphertext_validity_proof_account_with_ciphertext.map(|account| &account.proof_account),
+            2,
+        )
+        .unwrap();
+        let range_proof_location =
+            Self::confidential_transfer_create_proof_location(None, range_proof_account, 3)
+                .unwrap();
+
+        self.process_ixs(
+            &confidential_mint_burn::instruction::confidential_mint_with_split_proofs(
+                &self.program_id,
+                account,
+                &self.pubkey,
+                supply_elgamal_pubkey,
+                &transfer_amount_auditor_ciphertext_lo,
+                &transfer_amount_auditor_ciphertext_hi,
+                authority,
+                &multisig_signers,
+                equality_proof_location,
+                ciphertext_validity_proof_location,
+                range_proof_location,
+                new_decryptable_supply,
+            )?,
+            signing_keypairs,
+        )
+        .await
+    }
+
+    /// Burn SPL Tokens from the available balance of a confidential token
+    /// account
+    #[allow(clippy::too_many_arguments)]
+    pub async fn confidential_burn<S: Signers>(
+        &self,
+        ata_pubkey: &Pubkey,
+        authority: &Pubkey,
+        equality_proof_account: Option<&ProofAccount>,
+        ciphertext_validity_proof_account_with_ciphertext: Option<&ProofAccountWithCiphertext>,
+        range_proof_account: Option<&ProofAccount>,
+        amount: u64,
+        supply_elgamal_pubkey: Option<ElGamalPubkey>,
+        aes_key: &AeKey,
+        signing_keypairs: &S,
+    ) -> TokenResult<T::Output> {
+        let signing_pubkeys = signing_keypairs.pubkeys();
+        let multisig_signers = self.get_multisig_signers(authority, &signing_pubkeys);
+
+        let account = self.get_account_info(ata_pubkey).await?;
+        let confidential_transfer_account =
+            account.get_extension::<ConfidentialTransferAccount>()?;
+        let account_info = TransferAccountInfo::new(confidential_transfer_account);
+
+        let new_decryptable_available_balance: PodAeCiphertext = account_info
+            .new_decryptable_available_balance(amount, aes_key)
+            .map_err(|_| TokenError::AccountDecryption)?
+            .into();
+
+        let (transfer_amount_auditor_ciphertext_lo, transfer_amount_auditor_ciphertext_hi) =
+            if let Some(proof_data_with_ciphertext) =
+                ciphertext_validity_proof_account_with_ciphertext
+            {
+                (
+                    proof_data_with_ciphertext.ciphertext_lo,
+                    proof_data_with_ciphertext.ciphertext_hi,
+                )
+            } else {
+                // unwrap is safe as long as either `proof_data_with_ciphertext`,
+                // `proof_account_with_ciphertext` is `Some(..)`, which is guaranteed by the
+                // previous check
+                (
+                    ciphertext_validity_proof_account_with_ciphertext
+                        .unwrap()
+                        .ciphertext_lo,
+                    ciphertext_validity_proof_account_with_ciphertext
+                        .unwrap()
+                        .ciphertext_hi,
+                )
+            };
+
+        if !([equality_proof_account, range_proof_account]
+            .iter()
+            .all(|proof_account| proof_account.is_some()))
+        {
+            return Err(TokenError::ProofGeneration);
+        }
+        if ciphertext_validity_proof_account_with_ciphertext.is_none() {
             return Err(TokenError::ProofGeneration);
         }
         // cannot panic as long as either `proof_data` or `proof_account` is `Some(..)`,
@@ -3595,7 +3705,7 @@
                 .unwrap();
         let ciphertext_validity_proof_location = Self::confidential_transfer_create_proof_location(
             None,
-            ciphertext_validity_proof_account,
+            ciphertext_validity_proof_account_with_ciphertext.map(|account| &account.proof_account),
             2,
         )
         .unwrap();
@@ -3604,82 +3714,14 @@
                 .unwrap();
 
         self.process_ixs(
-            &confidential_mint_burn::instruction::confidential_mint_with_split_proofs(
-                &self.program_id,
-                account,
-                &self.pubkey,
-                supply_elgamal_pubkey,
-                authority,
-                &multisig_signers,
-                equality_proof_location,
-                ciphertext_validity_proof_location,
-                range_proof_location,
-                new_decryptable_supply,
-            )?,
-            signing_keypairs,
-        )
-        .await
-    }
-
-    /// Burn SPL Tokens from the available balance of a confidential token
-    /// account
-    #[allow(clippy::too_many_arguments)]
-    pub async fn confidential_burn<S: Signers>(
-        &self,
-        ata_pubkey: &Pubkey,
-        authority: &Pubkey,
-        equality_proof_account: Option<&ProofAccount>,
-        ciphertext_validity_proof_account: Option<&ProofAccount>,
-        range_proof_account: Option<&ProofAccount>,
-        amount: u64,
-        supply_elgamal_pubkey: Option<ElGamalPubkey>,
-        aes_key: &AeKey,
-        signing_keypairs: &S,
-    ) -> TokenResult<T::Output> {
-        let signing_pubkeys = signing_keypairs.pubkeys();
-        let multisig_signers = self.get_multisig_signers(authority, &signing_pubkeys);
-
-        let account = self.get_account_info(ata_pubkey).await?;
-        let confidential_transfer_account =
-            account.get_extension::<ConfidentialTransferAccount>()?;
-        let account_info = TransferAccountInfo::new(confidential_transfer_account);
-
-        let new_decryptable_available_balance = account_info
-            .new_decryptable_available_balance(amount, aes_key)
-            .map_err(|_| TokenError::AccountDecryption)?;
-
-        if !([
-            equality_proof_account,
-            ciphertext_validity_proof_account,
-            range_proof_account,
-        ]
-        .iter()
-        .all(|proof_account| proof_account.is_some()))
-        {
-            return Err(TokenError::ProofGeneration);
-        }
-        // cannot panic as long as either `proof_data` or `proof_account` is `Some(..)`,
-        // which is guaranteed by the previous check
-        let equality_proof_location =
-            Self::confidential_transfer_create_proof_location(None, equality_proof_account, 1)
-                .unwrap();
-        let ciphertext_validity_proof_location = Self::confidential_transfer_create_proof_location(
-            None,
-            ciphertext_validity_proof_account,
-            2,
-        )
-        .unwrap();
-        let range_proof_location =
-            Self::confidential_transfer_create_proof_location(None, range_proof_account, 3)
-                .unwrap();
-
-        self.process_ixs(
             &confidential_mint_burn::instruction::confidential_burn_with_split_proofs(
                 &self.program_id,
                 ata_pubkey,
                 &self.pubkey,
                 supply_elgamal_pubkey,
-                new_decryptable_available_balance.into(),
+                new_decryptable_available_balance,
+                &transfer_amount_auditor_ciphertext_lo,
+                &transfer_amount_auditor_ciphertext_hi,
                 authority,
                 &multisig_signers,
                 equality_proof_location,
