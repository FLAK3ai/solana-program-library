--- conflicted
+++ resolved
@@ -31,14 +31,9 @@
 spl-transfer-hook-interface = { version = "0.1.0", path = "../transfer-hook-interface" }
 spl-type-length-value = { version = "0.2.0", path = "../../libraries/type-length-value" }
 thiserror = "1.0"
-<<<<<<< HEAD
-serde = { version = "1.0.168", optional = true }
-serde_with = { version = "2.0.0", optional = true }
-base64 = "0.21.2"
-=======
 serde = { version = "1.0.180", optional = true }
 serde_with = { version = "3.1.0", optional = true }
->>>>>>> 37d21c64
+base64 = "0.21.2"
 
 [dev-dependencies]
 lazy_static = "1.4.0"
