//! Error types

use {
    num_derive::FromPrimitive,
    solana_program::{decode_error::DecodeError, program_error::ProgramError},
    thiserror::Error,
};

/// Errors that may be returned by the Token program.
#[derive(Clone, Debug, Eq, Error, FromPrimitive, PartialEq)]
pub enum TokenError {
    // 0
    /// Lamport balance below rent-exempt threshold.
    #[error("Lamport balance below rent-exempt threshold")]
    NotRentExempt,
    /// Insufficient funds for the operation requested.
    #[error("Insufficient funds")]
    InsufficientFunds,
    /// Invalid Mint.
    #[error("Invalid Mint")]
    InvalidMint,
    /// Account not associated with this Mint.
    #[error("Account not associated with this Mint")]
    MintMismatch,
    /// Owner does not match.
    #[error("Owner does not match")]
    OwnerMismatch,

    // 5
    /// This token's supply is fixed and new tokens cannot be minted.
    #[error("Fixed supply")]
    FixedSupply,
    /// The account cannot be initialized because it is already being used.
    #[error("Already in use")]
    AlreadyInUse,
    /// Invalid number of provided signers.
    #[error("Invalid number of provided signers")]
    InvalidNumberOfProvidedSigners,
    /// Invalid number of required signers.
    #[error("Invalid number of required signers")]
    InvalidNumberOfRequiredSigners,
    /// State is uninitialized.
    #[error("State is unititialized")]
    UninitializedState,

    // 10
    /// Instruction does not support native tokens
    #[error("Instruction does not support native tokens")]
    NativeNotSupported,
    /// Non-native account can only be closed if its balance is zero
    #[error("Non-native account can only be closed if its balance is zero")]
    NonNativeHasBalance,
    /// Invalid instruction
    #[error("Invalid instruction")]
    InvalidInstruction,
    /// State is invalid for requested operation.
    #[error("State is invalid for requested operation")]
    InvalidState,
    /// Operation overflowed
    #[error("Operation overflowed")]
    Overflow,

    // 15
    /// Account does not support specified authority type.
    #[error("Account does not support specified authority type")]
    AuthorityTypeNotSupported,
    /// This token mint cannot freeze accounts.
    #[error("This token mint cannot freeze accounts")]
    MintCannotFreeze,
    /// Account is frozen; all account operations will fail
    #[error("Account is frozen")]
    AccountFrozen,
    /// Mint decimals mismatch between the client and mint
    #[error("The provided decimals value different from the Mint decimals")]
    MintDecimalsMismatch,
    /// Instruction does not support non-native tokens
    #[error("Instruction does not support non-native tokens")]
    NonNativeNotSupported,

    // 20
    /// Extension type does not match already existing extensions
    #[error("Extension type does not match already existing extensions")]
    ExtensionTypeMismatch,
    /// Extension does not match the base type provided
    #[error("Extension does not match the base type provided")]
    ExtensionBaseMismatch,
    /// Extension already initialized on this account
    #[error("Extension already initialized on this account")]
    ExtensionAlreadyInitialized,
    /// An account can only be closed if its confidential balance is zero
    #[error("An account can only be closed if its confidential balance is zero")]
    ConfidentialTransferAccountHasBalance,
    /// Account not approved for confidential transfers
    #[error("Account not approved for confidential transfers")]
    ConfidentialTransferAccountNotApproved,

    // 25
    /// Account not accepting deposits or transfers
    #[error("Account not accepting deposits or transfers")]
    ConfidentialTransferDepositsAndTransfersDisabled,
    /// ElGamal public key mismatch
    #[error("ElGamal public key mismatch")]
    ConfidentialTransferElGamalPubkeyMismatch,
    /// Balance mismatch
    #[error("Balance mismatch")]
    ConfidentialTransferBalanceMismatch,
    /// Mint has non-zero supply. Burn all tokens before closing the mint.
    #[error("Mint has non-zero supply. Burn all tokens before closing the mint")]
    MintHasSupply,
    /// No authority exists to perform the desired operation
    #[error("No authority exists to perform the desired operation")]
    NoAuthorityExists,

    // 30
    /// Transfer fee exceeds maximum of 10,000 basis points
    #[error("Transfer fee exceeds maximum of 10,000 basis points")]
    TransferFeeExceedsMaximum,
    /// Mint required for this account to transfer tokens, use `transfer_checked` or `transfer_checked_with_fee`
    #[error("Mint required for this account to transfer tokens, use `transfer_checked` or `transfer_checked_with_fee`")]
    MintRequiredForTransfer,
    /// Calculated fee does not match expected fee
    #[error("Calculated fee does not match expected fee")]
    FeeMismatch,
    /// Fee parameters associated with confidential transfer zero-knowledge proofs do not match fee parameters in mint
    #[error(
        "Fee parameters associated with zero-knowledge proofs do not match fee parameters in mint"
    )]
    FeeParametersMismatch,
    /// The owner authority cannot be changed
    #[error("The owner authority cannot be changed")]
    ImmutableOwner,

    // 35
    /// An account can only be closed if its withheld fee balance is zero, harvest fees to the
    /// mint and try again
    #[error("An account can only be closed if its withheld fee balance is zero, harvest fees to the mint and try again")]
    AccountHasWithheldTransferFees,
<<<<<<< HEAD
    /// Transfer is disabled for this mint
    #[error("Transfer is disabled for this mint")]
    NonTransferable,
    /// Non-transferable tokens can't be minted to an account without immutable ownership
    #[error("Non-transferable tokens can't be minted to an account without immutable ownership")]
    NonTransferableNeedsImmutableOwnership,
=======
    /// No memo in previous instruction; required for recipient to receive a transfer
    #[error("No memo in previous instruction; required for recipient to receive a transfer")]
    NoMemo,
>>>>>>> 4ddaae5f
}
impl From<TokenError> for ProgramError {
    fn from(e: TokenError) -> Self {
        ProgramError::Custom(e as u32)
    }
}
impl<T> DecodeError<T> for TokenError {
    fn type_of() -> &'static str {
        "TokenError"
    }
}<|MERGE_RESOLUTION|>--- conflicted
+++ resolved
@@ -135,18 +135,15 @@
     /// mint and try again
     #[error("An account can only be closed if its withheld fee balance is zero, harvest fees to the mint and try again")]
     AccountHasWithheldTransferFees,
-<<<<<<< HEAD
+    /// No memo in previous instruction; required for recipient to receive a transfer
+    #[error("No memo in previous instruction; required for recipient to receive a transfer")]
+    NoMemo,
     /// Transfer is disabled for this mint
     #[error("Transfer is disabled for this mint")]
     NonTransferable,
     /// Non-transferable tokens can't be minted to an account without immutable ownership
     #[error("Non-transferable tokens can't be minted to an account without immutable ownership")]
     NonTransferableNeedsImmutableOwnership,
-=======
-    /// No memo in previous instruction; required for recipient to receive a transfer
-    #[error("No memo in previous instruction; required for recipient to receive a transfer")]
-    NoMemo,
->>>>>>> 4ddaae5f
 }
 impl From<TokenError> for ProgramError {
     fn from(e: TokenError) -> Self {
