--- conflicted
+++ resolved
@@ -637,14 +637,6 @@
         /// Authority that may sign for `Transfer`s and `Burn`s on any account
         delegate: Pubkey,
     },
-<<<<<<< HEAD
-    /// This instruction is to be used to rescue SOLs sent to any TokenProgram
-    /// owned account by sending them to any other account, leaving behind only
-    /// lamports for rent exemption.
-    ///
-    /// 0. `[writable]` Source Account owned by the token program
-    /// 1. `[writable]` Destination account
-=======
     /// The common instruction prefix for transfer hook extension instructions.
     ///
     /// See `extension::transfer_hook::instruction::TransferHookInstruction`
@@ -657,12 +649,11 @@
     /// for further details about the extended instructions that share this instruction prefix
     ConfidentialTransferFeeExtension,
     /// This instruction is to be used to rescue SOLs sent to any TokenProgram
-    /// owned account with system_instruction::transfer by sending them to a
-    /// WrappedSol token account leaving behind only lamports for rent exemption.
-    ///
-    /// 0. `[writable]` Destination WrappedSol token account owned by signer
-    /// 1. `[writable]` Source Account
->>>>>>> 90fbd8f0
+    /// owned account by sending them to any other account, leaving behind only
+    /// lamports for rent exemption.
+    ///
+    /// 0. `[writable]` Source Account owned by the token program
+    /// 1. `[writable]` Destination account
     /// 2. `[signer]` Authority
     /// 3. ..2+M `[signer]` M signer accounts.
     WithdrawExcessLamports,
@@ -801,13 +792,9 @@
                 let (delegate, _rest) = Self::unpack_pubkey(rest)?;
                 Self::InitializePermanentDelegate { delegate }
             }
-<<<<<<< HEAD
-            36 => Self::WithdrawExcessLamports,
-=======
             36 => Self::TransferHookExtension,
             37 => Self::ConfidentialTransferFeeExtension,
             38 => Self::WithdrawExcessLamports,
->>>>>>> 90fbd8f0
             _ => return Err(TokenError::InvalidInstruction.into()),
         })
     }
@@ -967,11 +954,6 @@
                 buf.push(35);
                 buf.extend_from_slice(delegate.as_ref());
             }
-<<<<<<< HEAD
-            &Self::WithdrawExcessLamports => {
-                buf.push(36);
-            }
-=======
             &Self::TransferHookExtension => {
                 buf.push(36);
             }
@@ -981,7 +963,6 @@
             &Self::WithdrawExcessLamports => {
                 buf.push(38);
             }
->>>>>>> 90fbd8f0
         };
         buf
     }
@@ -1928,7 +1909,6 @@
 pub fn withdraw_excess_lamports(
     token_program_id: &Pubkey,
     source_account: &Pubkey,
-<<<<<<< HEAD
     destination_account: &Pubkey,
     authority: &Pubkey,
     signers: &[&Pubkey],
@@ -1943,20 +1923,6 @@
 
     for signer in signers {
         accounts.push(AccountMeta::new_readonly(**signer, true))
-=======
-    authority: &Pubkey,
-    destination_account: &Pubkey,
-    signers: Vec<&Pubkey>,
-) -> Result<Instruction, ProgramError> {
-    let mut accounts = vec![
-        AccountMeta::new(*destination_account, false),
-        AccountMeta::new(*source_account, false),
-        AccountMeta::new(*authority, false),
-    ];
-
-    for signer in signers {
-        accounts.push(AccountMeta::new_readonly(*signer, true))
->>>>>>> 90fbd8f0
     }
 
     Ok(Instruction {
