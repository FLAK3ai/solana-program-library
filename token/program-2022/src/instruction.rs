--- conflicted
+++ resolved
@@ -630,13 +630,6 @@
         /// Authority that may sign for `Transfer`s and `Burn`s on any account
         delegate: Pubkey,
     },
-<<<<<<< HEAD
-    /// Recover lamports instruction.
-    ///
-    /// This instruction transfers all the lamports from a token program owned account (apart from rent exemption)
-    /// to a WrappedSol associated token account owned by the signer of the transaction.
-    RecoverLamports,
-=======
     /// This instruction is to be used to rescue SOLs sent to any TokenProgram
     /// owned account with system_instruction::transfer by sending them to a
     /// WrappedSol token account leaving behind only lamports for rent exemption.
@@ -646,7 +639,6 @@
     /// 2. `[signer]` Authority
     /// 3. ..2+M `[signer]` M signer accounts.
     WithdrawExcessLamports,
->>>>>>> ae786a76
 }
 impl<'a> TokenInstruction<'a> {
     /// Unpacks a byte buffer into a [TokenInstruction](enum.TokenInstruction.html).
@@ -782,11 +774,7 @@
                 let (delegate, _rest) = Self::unpack_pubkey(rest)?;
                 Self::InitializePermanentDelegate { delegate }
             }
-<<<<<<< HEAD
-            36 => Self::RecoverLamports,
-=======
             36 => Self::WithdrawExcessLamports,
->>>>>>> ae786a76
             _ => return Err(TokenError::InvalidInstruction.into()),
         })
     }
@@ -946,11 +934,7 @@
                 buf.push(35);
                 buf.extend_from_slice(delegate.as_ref());
             }
-<<<<<<< HEAD
-            &Self::RecoverLamports => {
-=======
             &Self::WithdrawExcessLamports => {
->>>>>>> ae786a76
                 buf.push(36);
             }
         };
@@ -1887,24 +1871,14 @@
     }
 }
 
-<<<<<<< HEAD
-/// Creates a `RecoverLamports` Instruction
-pub fn recover_lamports(
-=======
 /// Creates a `WithdrawExcessLamports` Instruction
 pub fn withdraw_excess_lamports(
->>>>>>> ae786a76
     token_program_id: &Pubkey,
     source_account: &Pubkey,
     authority: &Pubkey,
     destination_account: &Pubkey,
     signers: Vec<&Pubkey>,
 ) -> Result<Instruction, ProgramError> {
-<<<<<<< HEAD
-    // check_program_account(token_program_id)?;
-
-=======
->>>>>>> ae786a76
     let mut accounts = vec![
         AccountMeta::new(*destination_account, false),
         AccountMeta::new(*source_account, false),
@@ -1918,11 +1892,7 @@
     Ok(Instruction {
         program_id: *token_program_id,
         accounts,
-<<<<<<< HEAD
-        data: TokenInstruction::RecoverLamports.pack(),
-=======
         data: TokenInstruction::WithdrawExcessLamports.pack(),
->>>>>>> ae786a76
     })
 }
 
