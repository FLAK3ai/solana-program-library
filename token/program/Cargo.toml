[package]
name = "spl-token"
version = "3.1.0"
description = "Solana Program Library Token"
authors = ["Solana Maintainers <maintainers@solana.foundation>"]
repository = "https://github.com/solana-labs/solana-program-library"
license = "Apache-2.0"
edition = "2018"
exclude = ["js/**"]

[features]
no-entrypoint = []

[dependencies]
arrayref = "0.3.6"
num-derive = "0.3"
num-traits = "0.2"
num_enum = "0.5.1"
<<<<<<< HEAD
solana-program = "1.6.5"
thiserror = "1.0"

[dev-dependencies]
solana-sdk = "1.6.5"
=======
solana-program = "1.6.6"
thiserror = "1.0"

[dev-dependencies]
solana-sdk = "1.6.6"
>>>>>>> 61a53abf

[lib]
crate-type = ["cdylib", "lib"]

[package.metadata.docs.rs]
targets = ["x86_64-unknown-linux-gnu"]<|MERGE_RESOLUTION|>--- conflicted
+++ resolved
@@ -16,19 +16,11 @@
 num-derive = "0.3"
 num-traits = "0.2"
 num_enum = "0.5.1"
-<<<<<<< HEAD
-solana-program = "1.6.5"
-thiserror = "1.0"
-
-[dev-dependencies]
-solana-sdk = "1.6.5"
-=======
 solana-program = "1.6.6"
 thiserror = "1.0"
 
 [dev-dependencies]
 solana-sdk = "1.6.6"
->>>>>>> 61a53abf
 
 [lib]
 crate-type = ["cdylib", "lib"]
