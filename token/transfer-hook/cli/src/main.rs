--- conflicted
+++ resolved
@@ -205,11 +205,7 @@
             Arg::new("fee_payer")
                 .long("fee-payer")
                 .value_name("KEYPAIR")
-<<<<<<< HEAD
-                .value_parser(SignerSourceParserBuilder::default().build())
-=======
                 .value_parser(SignerSourceParserBuilder::default().allow_all().build())
->>>>>>> d209ddfc
                 .takes_value(true)
                 .global(true)
                 .help("Filepath or URL to a keypair to pay transaction fee [default: client keypair]"),
@@ -310,11 +306,7 @@
                     Arg::new("mint_authority")
                         .long("mint-authority")
                         .value_name("KEYPAIR")
-<<<<<<< HEAD
-                        .value_parser(SignerSourceParserBuilder::default().build())
-=======
                         .value_parser(SignerSourceParserBuilder::default().allow_all().build())
->>>>>>> d209ddfc
                         .takes_value(true)
                         .global(true)
                         .help("Filepath or URL to mint-authority keypair [default: client keypair]"),
@@ -398,11 +390,7 @@
                     Arg::new("mint_authority")
                         .long("mint-authority")
                         .value_name("KEYPAIR")
-<<<<<<< HEAD
-                        .value_parser(SignerSourceParserBuilder::default().build())
-=======
                         .value_parser(SignerSourceParserBuilder::default().allow_all().build())
->>>>>>> d209ddfc
                         .takes_value(true)
                         .global(true)
                         .help("Filepath or URL to mint-authority keypair [default: client keypair]"),
